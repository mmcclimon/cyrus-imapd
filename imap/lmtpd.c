--- conflicted
+++ resolved
@@ -1214,35 +1214,7 @@
 	mboxlist_entry_free(&mbentry);
     }
 
-<<<<<<< HEAD
-    if (!r) {
-	char msg[MAX_MAILBOX_PATH+1];
-
-	if (domain) {
-	    SNPRINTF_LOG(namebuf, sizeof(namebuf), "%s@%s", user, domain);
-	    user = namebuf;
-	}
-
-	if (userdeny(user, config_ident, msg, sizeof(msg)))
-	    return IMAP_MAILBOX_DISABLED;
-    }
-
-    if (!r) {
-	char msg[MAX_MAILBOX_PATH+1];
-
-	if (domain) {
-	    SNPRINTF_LOG(namebuf, sizeof(namebuf), "%s@%s", user, domain);
-	    user = namebuf;
-	}
-
-	if (userdeny(user, config_ident, msg, sizeof(msg)))
-	    return IMAP_MAILBOX_DISABLED;
-    }
-
-    if (!r) {
-=======
     if (!r && user) {
->>>>>>> c046ac02
 	char msg[MAX_MAILBOX_PATH+1];
 
 	if (domain) {
