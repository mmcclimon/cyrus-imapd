/* http_dav.c -- Routines for dealing with DAV properties in httpd
 *
 * Copyright (c) 1994-2011 Carnegie Mellon University.  All rights reserved.
 *
 * Redistribution and use in source and binary forms, with or without
 * modification, are permitted provided that the following conditions
 * are met:
 *
 * 1. Redistributions of source code must retain the above copyright
 *    notice, this list of conditions and the following disclaimer.
 *
 * 2. Redistributions in binary form must reproduce the above copyright
 *    notice, this list of conditions and the following disclaimer in
 *    the documentation and/or other materials provided with the
 *    distribution.
 *
 * 3. The name "Carnegie Mellon University" must not be used to
 *    endorse or promote products derived from this software without
 *    prior written permission. For permission or any legal
 *    details, please contact
 *      Carnegie Mellon University
 *      Center for Technology Transfer and Enterprise Creation
 *      4615 Forbes Avenue
 *      Suite 302
 *      Pittsburgh, PA  15213
 *      (412) 268-7393, fax: (412) 268-7395
 *      innovation@andrew.cmu.edu
 *
 * 4. Redistributions of any form whatsoever must retain the following
 *    acknowledgment:
 *    "This product includes software developed by Computing Services
 *     at Carnegie Mellon University (http://www.cmu.edu/computing/)."
 *
 * CARNEGIE MELLON UNIVERSITY DISCLAIMS ALL WARRANTIES WITH REGARD TO
 * THIS SOFTWARE, INCLUDING ALL IMPLIED WARRANTIES OF MERCHANTABILITY
 * AND FITNESS, IN NO EVENT SHALL CARNEGIE MELLON UNIVERSITY BE LIABLE
 * FOR ANY SPECIAL, INDIRECT OR CONSEQUENTIAL DAMAGES OR ANY DAMAGES
 * WHATSOEVER RESULTING FROM LOSS OF USE, DATA OR PROFITS, WHETHER IN
 * AN ACTION OF CONTRACT, NEGLIGENCE OR OTHER TORTIOUS ACTION, ARISING
 * OUT OF OR IN CONNECTION WITH THE USE OR PERFORMANCE OF THIS SOFTWARE.
 *
 */
/*
 * TODO:
 *
 *   - CALDAV:supported-calendar-component-set should be a bitmask in
 *     cyrus.index header Mailbox Options field
 *
 *   - CALDAV:schedule-calendar-transp should be a flag in
 *     cyrus.index header (Mailbox Options)
 *
 *   - DAV:creationdate should be added to cyrus.header since it only
 *     gets set at creation time
 *
 *   - Should add a last_metadata_update field to cyrus.index header
 *     for use in PROPFIND, PROPPATCH, and possibly REPORT.
 *     This would get updated any time a mailbox annotation, mailbox
 *     acl, or quota root limit is changed
 *
 *   - Should we use cyrus.index header Format field to indicate
 *     CalDAV mailbox?
 *
 */

#include "http_dav.h"
#include "annotate.h"
#include "acl.h"
#include "append.h"
#include "caldav_db.h"
#include "dlist.h"
#include "exitcodes.h"
#include "global.h"
#include "http_proxy.h"
#include "index.h"
#include "proxy.h"
#include "times.h"
#include "syslog.h"
#include "strhash.h"
#include "tok.h"
#include "util.h"
#include "version.h"
#include "webdav_db.h"
#include "xmalloc.h"
#include "xml_support.h"
#include "xstrlcat.h"
#include "xstrlcpy.h"
#include "xstrnchr.h"

/* generated headers are not necessarily in current directory */
#include "imap/http_err.h"
#include "imap/imap_err.h"

#include <libxml/uri.h>

static const struct dav_namespace_t {
    const char *href;
    const char *prefix;
} known_namespaces[] = {
    { XML_NS_DAV, "D" },
    { XML_NS_CALDAV, "C" },
    { XML_NS_CARDDAV, "C" },
    { XML_NS_ISCHED, NULL },
    { XML_NS_CS, "CS" },
    { XML_NS_MECOM, "MC" },
    { XML_NS_MOBME, "MM" },
    { XML_NS_CYRUS, "CY" },
    { XML_NS_USERFLAG, "UF" },
    { XML_NS_SYSFLAG, "SF" },
};

const struct match_type_t dav_match_types[] = {
    { "contains", MATCH_TYPE_CONTAINS },
    { "equals", MATCH_TYPE_EQUALS },
    { "starts-with", MATCH_TYPE_PREFIX },
    { "ends-with", MATCH_TYPE_SUFFIX },
    { NULL, 0 }
};

const struct collation_t dav_collations[] = {
    { "i;unicode-casemap", COLLATION_UNICODE },
    { "i;ascii-casemap", COLLATION_ASCII },
    { "i;octet", COLLATION_OCTET },
    { NULL, 0 }
};

static xmlChar *server_info = NULL;
static int server_info_size = 0;
static time_t server_info_lastmod = 0;
static struct buf server_info_token = BUF_INITIALIZER;
static struct buf server_info_link = BUF_INITIALIZER;
static struct webdav_db *auth_webdavdb = NULL;

static void my_dav_init(struct buf *serverinfo);
static int my_dav_auth(const char *userid);
static void my_dav_reset(void);
static void my_dav_shutdown(void);

static int get_server_info(struct transaction_t *txn);

static int principal_parse_path(const char *path, struct request_target_t *tgt,
                                const char **errstr);
static int propfind_principalname(const xmlChar *name, xmlNsPtr ns,
                                  struct propfind_ctx *fctx,
                                  xmlNodePtr prop, xmlNodePtr resp,
                                  struct propstat propstat[], void *rock);
static int propfind_restype(const xmlChar *name, xmlNsPtr ns,
                            struct propfind_ctx *fctx,
                            xmlNodePtr prop, xmlNodePtr resp,
                            struct propstat propstat[], void *rock);
static int propfind_alturiset(const xmlChar *name, xmlNsPtr ns,
                              struct propfind_ctx *fctx,
                              xmlNodePtr prop, xmlNodePtr resp,
                              struct propstat propstat[], void *rock);
static int propfind_notifyurl(const xmlChar *name, xmlNsPtr ns,
                              struct propfind_ctx *fctx,
                              xmlNodePtr prop, xmlNodePtr resp,
                              struct propstat propstat[], void *rock);


static int propfind_csnotify_collection(struct propfind_ctx *fctx,
                                        xmlNodePtr props);

static int principal_search(const char *userid, void *rock);
static int report_prin_prop_search(struct transaction_t *txn,
                                   struct meth_params *rparams,
                                   xmlNodePtr inroot,
                                   struct propfind_ctx *fctx);
static int report_prin_search_prop_set(struct transaction_t *txn,
                                       struct meth_params *rparams,
                                       xmlNodePtr inroot,
                                       struct propfind_ctx *fctx);

static int allprop_cb(const char *mailbox __attribute__((unused)),
                      uint32_t uid __attribute__((unused)),
                      const char *entry,
                      const char *userid, const struct buf *attrib,
                      const struct annotate_metadata *mdata __attribute__((unused)),
                      void *rock);

/* Array of supported REPORTs */
static const struct report_type_t principal_reports[] = {

    /* WebDAV Versioning (RFC 3253) REPORTs */
    { "expand-property", NS_DAV, "multistatus", &report_expand_prop,
      DACL_READ, 0 },

    /* WebDAV ACL (RFC 3744) REPORTs */
    { "principal-property-search", NS_DAV, "multistatus",
      &report_prin_prop_search, 0, REPORT_ALLOW_PROPS | REPORT_DEPTH_ZERO },
    { "principal-search-property-set", NS_DAV, "principal-search-property-set",
      &report_prin_search_prop_set, 0, REPORT_DEPTH_ZERO },

    { NULL, 0, NULL, NULL, 0, 0 }
};

/* Array of known "live" properties */
static const struct prop_entry principal_props[] = {

    /* WebDAV (RFC 4918) properties */
    { "creationdate", NS_DAV, PROP_ALLPROP, NULL, NULL, NULL },
    { "displayname", NS_DAV, PROP_ALLPROP | PROP_COLLECTION,
      propfind_principalname, NULL, NULL },
    { "getcontentlanguage", NS_DAV, PROP_ALLPROP, NULL, NULL, NULL },
    { "getcontentlength", NS_DAV, PROP_ALLPROP | PROP_COLLECTION,
      propfind_getlength, NULL, NULL },
    { "getcontenttype", NS_DAV, PROP_ALLPROP, NULL, NULL, NULL },
    { "getetag", NS_DAV, PROP_ALLPROP, NULL, NULL, NULL },
    { "getlastmodified", NS_DAV, PROP_ALLPROP, NULL, NULL, NULL },
    { "lockdiscovery", NS_DAV, PROP_ALLPROP | PROP_COLLECTION,
      propfind_lockdisc, NULL, NULL },
    { "resourcetype", NS_DAV, PROP_ALLPROP | PROP_COLLECTION,
      propfind_restype, NULL, NULL },
    { "supportedlock", NS_DAV, PROP_ALLPROP | PROP_COLLECTION,
      propfind_suplock, NULL, NULL },

    /* WebDAV Versioning (RFC 3253) properties */
    { "supported-report-set", NS_DAV, PROP_COLLECTION,
      propfind_reportset, NULL, (void *) principal_reports },

    /* WebDAV ACL (RFC 3744) properties */
    { "alternate-URI-set", NS_DAV, PROP_COLLECTION,
      propfind_alturiset, NULL, NULL },
    { "principal-URL", NS_DAV, PROP_COLLECTION,
      propfind_principalurl, NULL, NULL },
    { "group-member-set", NS_DAV, 0, NULL, NULL, NULL },
    { "group-membership", NS_DAV, 0, NULL, NULL, NULL },
    { "principal-collection-set", NS_DAV, PROP_COLLECTION,
      propfind_princolset, NULL, NULL },

    /* WebDAV Current Principal (RFC 5397) properties */
    { "current-user-principal", NS_DAV, PROP_COLLECTION,
      propfind_curprin, NULL, NULL },

    /* CalDAV (RFC 4791) properties */
    { "calendar-home-set", NS_CALDAV, PROP_COLLECTION,
      propfind_calurl, NULL, NULL },

    /* CalDAV Scheduling (RFC 6638) properties */
    { "schedule-inbox-URL", NS_CALDAV, PROP_COLLECTION,
      propfind_calurl, NULL, SCHED_INBOX },
    { "schedule-outbox-URL", NS_CALDAV, PROP_COLLECTION,
      propfind_calurl, NULL, SCHED_OUTBOX },
    { "calendar-user-address-set", NS_CALDAV, PROP_COLLECTION,
      propfind_caluseraddr, NULL, NULL },
    { "calendar-user-type", NS_CALDAV, PROP_COLLECTION,
      propfind_calusertype, NULL, NULL },

    /* CardDAV (RFC 6352) properties */
    { "addressbook-home-set", NS_CARDDAV, PROP_COLLECTION,
      propfind_abookhome, NULL, NULL },

    /* WebDAV Notifications (draft-pot-webdav-notifications) properties */
    { "notification-URL", NS_DAV, PROP_COLLECTION,
      propfind_notifyurl, NULL, NULL },

    /* Backwards compatibility with Apple notifications clients */
    { "notification-URL", NS_CS, PROP_COLLECTION,
      propfind_notifyurl, NULL, NULL },

    { NULL, 0, 0, NULL, NULL, NULL }
};


static struct meth_params princ_params = {
    .parse_path = &principal_parse_path,
    .propfind = { 0, principal_props },
    .reports = principal_reports
};

/* Namespace for WebDAV principals */
struct namespace_t namespace_principal = {
    URL_NS_PRINCIPAL, 0, "/dav/principals", NULL,
    http_allow_noauth_get, /*authschemes*/0,
    /*mbtype */ 0,
    ALLOW_READ | ALLOW_DAV,
    &my_dav_init, &my_dav_auth, &my_dav_reset, &my_dav_shutdown, &dav_premethod,
    /*bearer*/NULL,
    {
        { NULL,                 NULL },                 /* ACL          */
        { NULL,                 NULL },                 /* BIND         */
        { NULL,                 NULL },                 /* COPY         */
        { NULL,                 NULL },                 /* DELETE       */
        { &meth_get_head,       &princ_params },        /* GET          */
        { &meth_get_head,       &princ_params },        /* HEAD         */
        { NULL,                 NULL },                 /* LOCK         */
        { NULL,                 NULL },                 /* MKCALENDAR   */
        { NULL,                 NULL },                 /* MKCOL        */
        { NULL,                 NULL },                 /* MOVE         */
        { &meth_options,        NULL },                 /* OPTIONS      */
        { NULL,                 NULL },                 /* PATCH        */
        { NULL,                 NULL },                 /* POST         */
        { &meth_propfind,       &princ_params },        /* PROPFIND     */
        { NULL,                 NULL },                 /* PROPPATCH    */
        { NULL,                 NULL },                 /* PUT          */
        { &meth_report,         &princ_params },        /* REPORT       */
        { &meth_trace,          NULL },                 /* TRACE        */
        { NULL,                 NULL },                 /* UNBIND       */
        { NULL,                 NULL }                  /* UNLOCK       */
    }
};


/* Linked-list of properties for fetching */
struct propfind_entry_list {
    xmlChar *name;                      /* Property name (needs to be freed) */
    xmlNsPtr ns;                        /* Property namespace */
    unsigned char flags;                /* Flags for how/where prop apply */
    int (*get)(const xmlChar *name,     /* Callback to fetch property */
               xmlNsPtr ns, struct propfind_ctx *fctx, xmlNodePtr prop,
               xmlNodePtr resp, struct propstat propstat[], void *rock);
    xmlNodePtr prop;                    /* Property node from request */
    void *rock;                         /* Add'l data to pass to callback */
    struct propfind_entry_list *next;
};


/* Bitmask of privilege flags */
enum {
    PRIV_IMPLICIT =             (1<<0),
    PRIV_INBOX =                (1<<1),
    PRIV_OUTBOX =               (1<<2),
    PRIV_CONTAINED =            (1<<3)
};


/* Array of precondition/postcondition errors */
static const struct precond_t {
    const char *name;                   /* Property name */
    unsigned ns;                        /* Index into known namespace array */
} preconds[] = {
    /* Placeholder for zero (no) precondition code */
    { NULL, 0 },

    /* WebDAV (RFC 4918) preconditions */
    { "cannot-modify-protected-property", NS_DAV },
    { "lock-token-matches-request-uri", NS_DAV },
    { "lock-token-submitted", NS_DAV },
    { "no-conflicting-lock", NS_DAV },
    { "propfind-finite-depth", NS_DAV },

    /* WebDAV Versioning (RFC 3253) preconditions */
    { "supported-report", NS_DAV },
    { "resource-must-be-null", NS_DAV },

    /* WebDAV ACL (RFC 3744) preconditions */
    { "need-privileges", NS_DAV },
    { "no-invert", NS_DAV },
    { "no-abstract", NS_DAV },
    { "not-supported-privilege", NS_DAV },
    { "recognized-principal", NS_DAV },
    { "allowed-principal", NS_DAV },
    { "grant-only", NS_DAV },

    /* WebDAV Quota (RFC 4331) preconditions */
    { "quota-not-exceeded", NS_DAV },
    { "sufficient-disk-space", NS_DAV },

    /* WebDAV Extended MKCOL (RFC 5689) preconditions */
    { "valid-resourcetype", NS_DAV },

    /* WebDAV Sync (RFC 6578) preconditions */
    { "valid-sync-token", NS_DAV },
    { "number-of-matches-within-limits", NS_DAV },

    /* CalDAV (RFC 4791) preconditions */
    { "supported-calendar-data", NS_CALDAV },
    { "valid-calendar-data", NS_CALDAV },
    { "valid-calendar-object-resource", NS_CALDAV },
    { "supported-calendar-component", NS_CALDAV },
    { "calendar-collection-location-ok", NS_CALDAV },
    { "no-uid-conflict", NS_CALDAV },
    { "supported-filter", NS_CALDAV },
    { "valid-filter", NS_CALDAV },
    { "supported-collation", NS_CALDAV },

    /* RSCALE (RFC 7529) preconditions */
    { "supported-rscale", NS_CALDAV },

    /* Time Zones by Reference (RFC 7809) preconditions */
    { "valid-timezone", NS_CALDAV },

    /* Managed Attachments (draft-ietf-calext-caldav-attachments) preconditions */
    { "valid-managed-id", NS_CALDAV },

    /* Bulk Change (draft-daboo-calendarserver-bulk-change) preconditions */
    { "ctag-ok", NS_MECOM },

    /* CalDAV Scheduling (RFC 6638) preconditions */
    { "valid-scheduling-message", NS_CALDAV },
    { "valid-organizer", NS_CALDAV },
    { "unique-scheduling-object-resource", NS_CALDAV },
    { "same-organizer-in-all-components", NS_CALDAV },
    { "allowed-organizer-scheduling-object-change", NS_CALDAV },
    { "allowed-attendee-scheduling-object-change", NS_CALDAV },

    /* iSchedule (draft-desruisseaux-ischedule) preconditions */
    { "version-not-supported", NS_ISCHED },
    { "invalid-calendar-data-type", NS_ISCHED },
    { "invalid-calendar-data", NS_ISCHED },
    { "invalid-scheduling-message", NS_ISCHED },
    { "originator-missing", NS_ISCHED },
    { "too-many-originators", NS_ISCHED },
    { "originator-invalid", NS_ISCHED },
    { "originator-denied", NS_ISCHED },
    { "recipient-missing", NS_ISCHED },
    { "recipient-mismatch", NS_ISCHED },
    { "verification-failed", NS_ISCHED },

    /* CardDAV (RFC 6352) preconditions */
    { "supported-address-data", NS_CARDDAV },
    { "valid-address-data", NS_CARDDAV },
    { "no-uid-conflict", NS_CARDDAV },
    { "addressbook-collection-location-ok", NS_CARDDAV },
    { "supported-filter", NS_CARDDAV },
    { "supported-collation", NS_CARDDAV }
};


/* Check ACL on userid's principal (Inbox): LOOKUP right gives access */
static int principal_acl_check(const char *userid, struct auth_state *authstate)
{
    int r = 0;

    if (!httpd_userisadmin) {
        char *inboxname = mboxname_user_mbox(userid, NULL);
        mbentry_t *mbentry = NULL;

        r = http_mlookup(inboxname, &mbentry, NULL);
        if (r) {
            syslog(LOG_ERR, "mlookup(%s) failed: %s",
                   inboxname, error_message(r));
            r = HTTP_NOT_FOUND;
        }
        else if (!(httpd_myrights(authstate, mbentry) & ACL_LOOKUP)) {
            r = HTTP_NOT_FOUND;
        }

        mboxlist_entry_free(&mbentry);
        free(inboxname);
    }

    return r;
}


/* Parse request-target path in DAV principals namespace */
static int principal_parse_path(const char *path, struct request_target_t *tgt,
                                const char **errstr)
{
    char *p;
    size_t len;

    /* Make a working copy of target path */
    strlcpy(tgt->path, path, sizeof(tgt->path));
    tgt->tail = tgt->path + strlen(tgt->path);

    p = tgt->path;

    /* Sanity check namespace */
    len = strlen(namespace_principal.prefix);
    if (strlen(p) < len ||
        strncmp(namespace_principal.prefix, p, len) ||
        (path[len] && path[len] != '/')) {
        *errstr = "Namespace mismatch request target path";
        return HTTP_FORBIDDEN;
    }

    /* Skip namespace */
    p += len;
    if (!*p || !*++p) {
        /* Make sure collection is terminated with '/' */
        if (p[-1] != '/') *p++ = '/';
        return 0;
    }

    /* Check if we're in user space */
    len = strcspn(p, "/");
    if (!strncmp(p, USER_COLLECTION_PREFIX, len)) {
        p += len;
        if (!*p || !*++p) {
            /* Make sure collection is terminated with '/' */
            if (p[-1] != '/') *p++ = '/';
            return 0;
        }

        /* Get user id */
        len = strcspn(p, "/");
        tgt->userid = xstrndup(p, len);

        if (httpd_extradomain) {
            char *at = strchr(tgt->userid, '@');
            if (at && !strcmp(at+1, httpd_extradomain))
                *at = 0;
        }

        p += len;
        if (!*p || !*++p) return 0;
    }
    else if (!strncmp(p, SERVER_INFO, len)) {
        p += len;
        if (!*p || !*++p) {
            tgt->flags = TGT_SERVER_INFO;
            return 0;
        }
    }
    else return HTTP_NOT_FOUND;  /* need to specify a userid */

    if (*p) {
//      *errstr = "Too many segments in request target path";
        return HTTP_NOT_FOUND;
    }

    return 0;
}


/* Parse request-target path in Cal/CardDAV namespace */
EXPORTED int calcarddav_parse_path(const char *path,
                                   struct request_target_t *tgt,
                                   const char *mboxprefix,
                                   const char **errstr)
{
    char *p, *owner = NULL, *collection = NULL, *freeme = NULL;
    size_t len;
    const char *mboxname;
    mbname_t *mbname = NULL;

    if (*tgt->path) return 0;  /* Already parsed */

    /* Make a working copy of target path */
    strlcpy(tgt->path, path, sizeof(tgt->path));
    tgt->tail = tgt->path + strlen(tgt->path);

    p = tgt->path;

    /* Sanity check namespace */
    len = strlen(tgt->namespace->prefix);
    if (strlen(p) < len ||
        strncmp(tgt->namespace->prefix, p, len) || (path[len] && path[len] != '/')) {
        *errstr = "Namespace mismatch request target path";
        return HTTP_FORBIDDEN;
    }

    tgt->mboxprefix = mboxprefix;

    /* Default to bare-bones Allow bits */
    tgt->allow &= ALLOW_READ_MASK;

    /* Skip namespace */
    p += len;
    if (!*p || !*++p) return 0;

    /* Check if we're in user space */
    len = strcspn(p, "/");
    /* zzzz is part of the FastMail sorting hack to make shared collections
     * always appear later */
    if (!strncmp(p, USER_COLLECTION_PREFIX, len) || !strncmp(p, "zzzz", len)) {
        if (!strncmp(p, "zzzz", len))
            tgt->flags |= TGT_USER_ZZZZ;

        p += len;
        if (!*p || !*++p) return 0;

        /* Get user id */
        len = strcspn(p, "/");
        tgt->userid = xstrndup(p, len);

        p += len;
        if (!*p || !*++p) {
            /* Make sure home-set is terminated with '/' */
            if (p[-1] != '/') *p++ = '/';
            goto done;
        }

        len = strcspn(p, "/");
    }

    /* Get collection */
    tgt->collection = p;
    tgt->collen = len;

    p += len;
    if (!*p || !*++p) {
        /* Make sure collection is terminated with '/' */
        if (p[-1] != '/') *p++ = '/';
        goto done;
    }

    /* Get resource */
    len = strcspn(p, "/");
    tgt->resource = p;
    tgt->reslen = len;

    p += len;

    if (*p) {
//      *errstr = "Too many segments in request target path";
        return HTTP_NOT_FOUND;
    }

  done:
    /* Create mailbox name from the parsed path */

    owner = tgt->userid;
    if (tgt->collen) {
        collection = freeme = xstrndup(tgt->collection, tgt->collen);

        /* Shared collection encoded as: <owner> "." <mboxname> */
        if (!tgt->mbentry &&  /* Not MKCOL or COPY/MOVE destination */
            (p = strrchr(collection, SHARED_COLLECTION_DELIM))) {
            owner = collection;
            *p++ = '\0';
            collection = p;

            tgt->flags = TGT_DAV_SHARED;
            tgt->allow |= ALLOW_DELETE;
        }
    }

    mbname = mbname_from_userid(owner);

    mbname_push_boxes(mbname, mboxprefix);
    if (collection) {
        mbname_push_boxes(mbname, collection);
        free(freeme);
    }

    /* XXX - hack to allow @domain parts for non-domain-split users */
    if (httpd_extradomain) {
        /* not allowed to be cross domain */
        if (mbname_localpart(mbname) &&
            strcmpsafe(mbname_domain(mbname), httpd_extradomain))
            return HTTP_NOT_FOUND;
        mbname_set_domain(mbname, NULL);
    }

    mboxname = mbname_intname(mbname);

    if (tgt->mbentry) {
        /* Just return the mboxname (MKCOL or COPY/MOVE destination) */
        tgt->mbentry->name = xstrdup(mboxname);

        int r = mboxlist_createmailboxcheck(mboxname, 0, NULL, httpd_userisadmin,
                                            httpd_userid, httpd_authstate,
                                            NULL, NULL, 0 /* force */);
        if (r) return r;

        tgt->allow |= ALLOW_MKCOL;
    }
    else if (*mboxname) {
        /* Locate the mailbox */
        int r = http_mlookup(mboxname, &tgt->mbentry, NULL);
        if (r) {
            syslog(LOG_ERR, "mlookup(%s) failed: %s",
                   mboxname, error_message(r));
            *errstr = error_message(r);
            mbname_free(&mbname);

            switch (r) {
            case IMAP_PERMISSION_DENIED: return HTTP_FORBIDDEN;
            case IMAP_MAILBOX_NONEXISTENT: return HTTP_NOT_FOUND;
            default: return HTTP_SERVER_ERROR;
            }
        }
    }

    /* Set generic Allow bits based on path components */
    tgt->allow |= ALLOW_ACL | ALLOW_PROPPATCH;

    if (tgt->collection) {
        tgt->allow |= ALLOW_WRITE | ALLOW_DELETE;

        if (!tgt->resource) tgt->allow |= ALLOW_POST;
    }
    else if (tgt->userid) tgt->allow |= ALLOW_MKCOL;

    mbname_free(&mbname);

    return 0;
}


/* Evaluate If header.  Note that we can't short-circuit any of the tests
   because we need to check for a lock-token anywhere in the header */
static int eval_list(char *list, struct mailbox *mailbox, const char *etag,
                     const char *lock_token, unsigned *locked)
{
    unsigned ret = 1;
    tok_t tok;
    char *cond;

    /* Process each condition, ANDing the results */
    tok_initm(&tok, list+1, "]>", TOK_TRIMLEFT|TOK_TRIMRIGHT);
    while ((cond = tok_next(&tok))) {
        unsigned r = 0, not = 0;

        if (!strncmp(cond, "Not", 3)) {
            not = 1;
            cond += 3;
            while (*cond == ' ') cond++;
        }
        if (*cond++ == '[') {
            /* ETag */
            r = !etagcmp(cond, etag);
        }
        else {
            /* State Token */
            r = !strcmpnull(cond, lock_token);
            if (r) {
                /* Correct lock-token has been provided */
                (*locked)--;
            }
            else if (mailbox) {
                struct buf buf = BUF_INITIALIZER;

                dav_get_synctoken(mailbox, &buf, SYNC_TOKEN_URL_SCHEME);
                r = !strcmp(cond, buf_cstring(&buf));
                if (!r) {
                    dav_get_synctoken(mailbox, &buf, XML_NS_MECOM "ctag/");
                    r = !strcmp(cond, buf_cstring(&buf));
                }
                buf_free(&buf);
            }
        }

        ret &= (not ? !r : r);
    }

    tok_fini(&tok);

    return ret;
}

static int eval_if(const char *hdr, struct meth_params *params,
                   struct mailbox *tgt_mailbox, const char *tgt_resource,
                   const char *tgt_etag, const char *tgt_lock_token,
                   unsigned *locked)
{
    unsigned ret = 0;
    tok_t tok;
    char *list;

    /* Process each list, ORing the results */
    tok_init(&tok, hdr, ")", TOK_TRIMLEFT|TOK_TRIMRIGHT);
    while ((list = tok_next(&tok))) {
        struct mailbox *mailbox, *my_mailbox = NULL;
        const char *etag, *lock_token;
        struct buf buf = BUF_INITIALIZER;
        struct index_record record;
        struct dav_data *ddata;
        void *davdb = NULL;

        if (*list == '<') {
            /* Tagged-list */
            const char *tag, *err;
            xmlURIPtr uri;

            tag = ++list;
            list = strchr(tag, '>');
            *list++ = '\0';

            mailbox = NULL;
            etag = lock_token = NULL;

            /* Parse the URL and assign mailbox, etag, and lock_token */
            if (params && (uri = parse_uri(METH_UNKNOWN, tag, 1, &err))) {
                struct request_target_t tag_tgt;
                int r;

                memset(&tag_tgt, 0, sizeof(struct request_target_t));

                if (!params->parse_path(uri->path, &tag_tgt, &err)) {
                    if (tag_tgt.mbentry && !tag_tgt.mbentry->server) {
                        if (tgt_mailbox &&
                            !strcmp(tgt_mailbox->name, tag_tgt.mbentry->name)) {
                            /* Use target mailbox */
                            mailbox = tgt_mailbox;
                        }
                        else {
                            /* Open new mailbox */
                            r = mailbox_open_irl(tag_tgt.mbentry->name,
                                                 &my_mailbox);
                            if (r) {
                                syslog(LOG_NOTICE,
                                       "failed to open mailbox '%s'"
                                       " in tagged If header: %s",
                                       tag_tgt.mbentry->name, error_message(r));
                            }
                            mailbox = my_mailbox;
                        }
                        if (mailbox) {
                            if (!strcmpnull(tgt_resource, tag_tgt.resource)) {
                                /* Tag IS target resource */
                                etag = tgt_etag;
                                lock_token = tgt_lock_token;
                            }
                            else if (tag_tgt.resource) {
                                /* Open DAV DB corresponding to the mailbox */
                                davdb = params->davdb.open_db(mailbox);

                                /* Find message UID for the resource */
                                params->davdb.lookup_resource(davdb,
                                                              mailbox->name,
                                                              tag_tgt.resource,
                                                              (void **) &ddata,
                                                              0);
                                if (ddata->rowid) {
                                    if (ddata->lock_expire > time(NULL)) {
                                        lock_token = ddata->lock_token;
                                        (*locked)++;
                                    }

                                    memset(&record, 0,
                                           sizeof(struct index_record));
                                    if (ddata->imap_uid) {
                                        /* Mapped URL - Fetch index record */
                                        r = mailbox_find_index_record(mailbox,
                                                                      ddata->imap_uid,
                                                                      &record);
                                        if (r) {
                                            syslog(LOG_NOTICE,
                                                   "failed to fetch record for"
                                                   " '%s':%u in tagged"
                                                   " If header: %s",
                                                   mailbox->name,
                                                   ddata->imap_uid,
                                                   error_message(r));
                                        }
                                        else {
                                            etag =
                                                message_guid_encode(&record.guid);
                                        }
                                    }
                                    else {
                                        /* Unmapped URL (empty resource) */
                                        etag = NULL;
                                    }
                                }
                            }
                            else {
                                /* Collection */
                                buf_printf(&buf, "%u-%u-%u",
                                           mailbox->i.uidvalidity,
                                           mailbox->i.last_uid,
                                           mailbox->i.exists);
                                etag = buf_cstring(&buf);
                            }
                        }
                    }

                    mboxlist_entry_free(&tag_tgt.mbentry);
                    free(tag_tgt.userid);
                }

                xmlFreeURI(uri);
            }
        }
        else {
            /* No-tag-list */
            mailbox = tgt_mailbox;
            etag = tgt_etag;
            lock_token = tgt_lock_token;
        }

        list = strchr(list, '(');

        ret |= eval_list(list, mailbox, etag, lock_token, locked);

        if (davdb) params->davdb.close_db(davdb);
        mailbox_close(&my_mailbox);
        buf_free(&buf);
    }

    tok_fini(&tok);

    return (ret || *locked);
}


/* Check headers for any preconditions */
EXPORTED int dav_check_precond(struct transaction_t *txn,
                               struct meth_params *params,
                               struct mailbox *mailbox, const void *data,
                               const char *etag, time_t lastmod)
{
    const struct dav_data *ddata = (const struct dav_data *) data;
    hdrcache_t hdrcache = txn->req_hdrs;
    const char **hdr;
    const char *lock_token = NULL;
    unsigned locked = 0;

    /* Check for a write-lock on the source */
    if (ddata && ddata->lock_expire > time(NULL)) {
        lock_token = ddata->lock_token;

        switch (txn->meth) {
        case METH_DELETE:
        case METH_LOCK:
        case METH_MOVE:
        case METH_PATCH:
        case METH_POST:
        case METH_PUT:
            /* State-changing method: Only the lock owner can execute
               and MUST provide the correct lock-token in an If header */
            if (strcmp(ddata->lock_ownerid, httpd_userid)) return HTTP_LOCKED;

            locked = 1;
            break;

        case METH_UNLOCK:
            /* State-changing method: Authorized in meth_unlock() */
            break;

        case METH_ACL:
        case METH_MKCALENDAR:
        case METH_MKCOL:
        case METH_PROPPATCH:
            /* State-changing method: Locks on collections unsupported */
            break;

        default:
            /* Non-state-changing method: Always allowed */
            break;
        }
    }

    /* Per RFC 4918, If is similar to If-Match, but with lock-token submission.
       Per RFC 7232, LOCK errors supercede preconditions */
    if ((hdr = spool_getheader(hdrcache, "If"))) {
        /* State tokens (sync-token, lock-token) and Etags */
        if (!eval_if(hdr[0], params, mailbox, txn->req_tgt.resource,
                     etag, lock_token, &locked))
            return HTTP_PRECOND_FAILED;
    }

    if (locked) {
        /* Correct lock-token was not provided in If header */
        return HTTP_LOCKED;
    }


    /* Do normal HTTP checks */
    return check_precond(txn, etag, lastmod);
}


EXPORTED int dav_premethod(struct transaction_t *txn)
{
    if (buf_len(&server_info_link)) {
        /* Check for Server-Info-Token header */
        const char **hdr = spool_getheader(txn->req_hdrs, "Server-Info-Token");

        if ((hdr && strcmp(hdr[0], buf_cstring(&server_info_token))) ||
            (!hdr && txn->meth == METH_OPTIONS)) {
            strarray_append(&txn->resp_body.links,
                            buf_cstring(&server_info_link));
        }
    }

    return 0;
}


EXPORTED unsigned get_preferences(struct transaction_t *txn)
{
    unsigned mask = 0, prefs = 0;
    const char **hdr;

    /* Create a mask for preferences honored by method */
    switch (txn->meth) {
    case METH_COPY:
    case METH_MOVE:
    case METH_PATCH:
    case METH_POST:
    case METH_PUT:
        mask = PREFER_REP;
        break;

    case METH_GET:
    case METH_MKCALENDAR:
    case METH_MKCOL:
    case METH_PROPPATCH:
        mask = PREFER_MIN;
        break;

    case METH_PROPFIND:
    case METH_REPORT:
        mask = (PREFER_MIN | PREFER_NOROOT);
        break;
    }

    if (!mask) return 0;
    else {
        txn->flags.vary |= VARY_PREFER;
        if (mask & PREFER_MIN) txn->flags.vary |= VARY_BRIEF;
    }

    /* Check for Prefer header(s) */
    if ((hdr = spool_getheader(txn->req_hdrs, "Prefer"))) {
        int i;
        for (i = 0; hdr[i]; i++) {
            tok_t tok;
            char *token;

            tok_init(&tok, hdr[i], ",\r\n", TOK_TRIMLEFT|TOK_TRIMRIGHT);
            while ((token = tok_next(&tok))) {
                if ((mask & PREFER_MIN) &&
                    !strcmp(token, "return=minimal"))
                    prefs |= PREFER_MIN;
                else if ((mask & PREFER_REP) &&
                         !strcmp(token, "return=representation"))
                    prefs |= PREFER_REP;
                else if ((mask & PREFER_NOROOT) &&
                         !strcmp(token, "depth-noroot"))
                    prefs |= PREFER_NOROOT;
            }
            tok_fini(&tok);
        }

        txn->resp_body.prefs = prefs;
    }

    /* Check for Brief header */
    if ((mask & PREFER_MIN) &&
        (hdr = spool_getheader(txn->req_hdrs, "Brief")) &&
        !strcasecmp(hdr[0], "t")) {
        prefs |= PREFER_MIN;
    }

    /* Check for X-MobileMe-DAV-Options header */
    if ((mask & PREFER_REP) &&
        (hdr = spool_getheader(txn->req_hdrs, "X-MobileMe-DAV-Options")) &&
        !strcasecmp(hdr[0], "return-changed-data")) {
        prefs |= PREFER_REP;
    }

    return prefs;
}


/* Check requested MIME type */
struct mime_type_t *get_accept_type(const char **hdr, struct mime_type_t *types)
{
    struct mime_type_t *ret = NULL;
    struct accept *e, *enc = parse_accept(hdr);

    for (e = enc; e && e->token; e++) {
        if (!ret && e->qual > 0.0) {
            struct mime_type_t *m;

            for (m = types; !ret && m->content_type; m++) {
                if (is_mediatype(e->token, m->content_type)) ret = m;
            }
        }

        free(e->token);
    }
    if (enc) free(enc);

    return ret;
}


static void add_privs(int rights, unsigned flags,
                      xmlNodePtr parent, xmlNodePtr root, xmlNsPtr *ns);


/* Ensure that we have a given namespace.  If it doesn't exist in what we
 * parsed in the request, create it and attach to 'node'.
 */
int ensure_ns(xmlNsPtr *respNs, int ns, xmlNodePtr node,
              const char *url, const char *prefix)
{
    if (!respNs[ns]) {
        xmlNsPtr nsDef;
        char myprefix[20];

        /* Search for existing namespace using our prefix */
        for (nsDef = node->nsDef; nsDef; nsDef = nsDef->next) {
            if ((!nsDef->prefix && !prefix) ||
                (nsDef->prefix && prefix &&
                 !strcmp((const char *) nsDef->prefix, prefix))) break;
        }

        if (nsDef) {
            /* Prefix is already used - generate a new one */
            snprintf(myprefix, sizeof(myprefix), "X%X", strhash(url) & 0xffff);
            prefix = myprefix;
        }

        respNs[ns] = xmlNewNs(node, BAD_CAST url, BAD_CAST prefix);
    }

    /* XXX  check for errors */
    return 0;
}


/* Add namespaces declared in the request to our root node and Ns array */
static int xml_add_ns(xmlNodePtr req, xmlNsPtr *respNs, xmlNodePtr root)
{
    for (; req; req = req->next) {
        if (req->type == XML_ELEMENT_NODE) {
            xmlNsPtr nsDef;

            for (nsDef = req->nsDef; nsDef; nsDef = nsDef->next) {
                if (!xmlStrcmp(nsDef->href, BAD_CAST XML_NS_DAV))
                    ensure_ns(respNs, NS_DAV, root,
                              (const char *) nsDef->href,
                              (const char *) nsDef->prefix);
                else if (!xmlStrcmp(nsDef->href, BAD_CAST XML_NS_CALDAV))
                    ensure_ns(respNs, NS_CALDAV, root,
                              (const char *) nsDef->href,
                              (const char *) nsDef->prefix);
                else if (!xmlStrcmp(nsDef->href, BAD_CAST XML_NS_CARDDAV))
                    ensure_ns(respNs, NS_CARDDAV, root,
                              (const char *) nsDef->href,
                              (const char *) nsDef->prefix);
                else if (!xmlStrcmp(nsDef->href, BAD_CAST XML_NS_CS))
                    ensure_ns(respNs, NS_CS, root,
                              (const char *) nsDef->href,
                              (const char *) nsDef->prefix);
                else if (!xmlStrcmp(nsDef->href, BAD_CAST XML_NS_MECOM))
                    ensure_ns(respNs, NS_MECOM, root,
                              (const char *) nsDef->href,
                              (const char *) nsDef->prefix);
                else if (!xmlStrcmp(nsDef->href, BAD_CAST XML_NS_MOBME))
                    ensure_ns(respNs, NS_MOBME, root,
                              (const char *) nsDef->href,
                              (const char *) nsDef->prefix);
                else if (!xmlStrcmp(nsDef->href, BAD_CAST XML_NS_CYRUS))
                    ensure_ns(respNs, NS_CYRUS, root,
                              (const char *) nsDef->href,
                              (const char *) nsDef->prefix);
                else
                    xmlNewNs(root, nsDef->href, nsDef->prefix);
            }
        }

        xml_add_ns(req->children, respNs, root);
    }

    /* XXX  check for errors */
    return 0;
}


/* Initialize an XML tree for a property response */
xmlNodePtr init_xml_response(const char *resp, int ns,
                             xmlNodePtr req, xmlNsPtr *respNs)
{
    /* Start construction of our XML response tree */
    xmlDocPtr doc = xmlNewDoc(BAD_CAST "1.0");
    xmlNodePtr root = NULL;

    if (!doc) return NULL;
    if (!(root = xmlNewNode(NULL, BAD_CAST resp))) return NULL;

    xmlDocSetRootElement(doc, root);

    /* Add namespaces from request to our response,
     * creating array of known namespaces that we can reference later.
     */
    memset(respNs, 0, NUM_NAMESPACE * sizeof(xmlNsPtr));
    xml_add_ns(req, respNs, root);

    /* Set namespace of root node */
    if (ns == NS_REQ_ROOT) xmlSetNs(root, req->ns);
    else {
        ensure_ns(respNs, ns, root,
                  known_namespaces[ns].href, known_namespaces[ns].prefix);
        xmlSetNs(root, respNs[ns]);
    }

    return root;
}

xmlNodePtr xml_add_href(xmlNodePtr parent, xmlNsPtr ns, const char *href)
{
    xmlChar *uri = xmlURIEscapeStr(BAD_CAST href, BAD_CAST ":/?=");
    xmlNodePtr node = xmlNewChild(parent, ns, BAD_CAST "href", uri);

    free(uri);
    return node;
}

xmlNodePtr xml_add_error(xmlNodePtr root, struct error_t *err,
                         xmlNsPtr *avail_ns)
{
    xmlNsPtr ns[NUM_NAMESPACE];
    xmlNodePtr error, node;
    const struct precond_t *precond = &preconds[err->precond];
    unsigned err_ns = NS_DAV;
    const char *resp_desc = "responsedescription";

    if (precond->ns == NS_ISCHED) {
        err_ns = NS_ISCHED;
        resp_desc = "response-description";
    }

    if (!root) {
        error = root = init_xml_response("error", err_ns, NULL, ns);
        avail_ns = ns;
    }
    else error = xmlNewChild(root, NULL, BAD_CAST "error", NULL);

    ensure_ns(avail_ns, precond->ns, root, known_namespaces[precond->ns].href,
              known_namespaces[precond->ns].prefix);
    node = xmlNewChild(error, avail_ns[precond->ns],
                       BAD_CAST precond->name, NULL);

    switch (err->precond) {
    case DAV_NEED_PRIVS:
        if (err->resource && err->rights) {
            unsigned flags = 0;
            size_t rlen = strlen(err->resource);
            const char *p = err->resource + rlen;

            node = xmlNewChild(node, NULL, BAD_CAST "resource", NULL);
            xml_add_href(node, NULL, err->resource);

            if (rlen > 6 && !strcmp(p-6, SCHED_INBOX))
                flags = PRIV_INBOX;
            else if (rlen > 7 && !strcmp(p-7, SCHED_OUTBOX))
                flags = PRIV_OUTBOX;

            add_privs(err->rights, flags, node, root, avail_ns);
        }
        break;

    default:
        if (err->node) xmlAddChild(node, err->node);
        if (err->resource) xml_add_href(node, avail_ns[NS_DAV], err->resource);
        break;
    }

    if (err->desc) {
        xmlNewTextChild(error, NULL, BAD_CAST resp_desc, BAD_CAST err->desc);
    }

    return error;
}


void xml_add_lockdisc(xmlNodePtr node, const char *root, struct dav_data *data)
{
    time_t now = time(NULL);

    if (data->lock_expire > now) {
        xmlNodePtr active, node1;
        char tbuf[30]; /* "Second-" + long int + NUL */

        active = xmlNewChild(node, NULL, BAD_CAST "activelock", NULL);
        node1 = xmlNewChild(active, NULL, BAD_CAST "lockscope", NULL);
        xmlNewChild(node1, NULL, BAD_CAST "exclusive", NULL);

        node1 = xmlNewChild(active, NULL, BAD_CAST "locktype", NULL);
        xmlNewChild(node1, NULL, BAD_CAST "write", NULL);

        xmlNewChild(active, NULL, BAD_CAST "depth", BAD_CAST "0");

        if (data->lock_owner) {
            /* Last char of token signals href (1) or text (0) */
            if (data->lock_token[strlen(data->lock_token)-1] == '1') {
                node1 = xmlNewChild(active, NULL, BAD_CAST "owner", NULL);
                xml_add_href(node1, NULL, data->lock_owner);
            }
            else {
                xmlNewTextChild(active, NULL, BAD_CAST "owner",
                                BAD_CAST data->lock_owner);
            }
        }

        snprintf(tbuf, sizeof(tbuf), "Second-%lu", data->lock_expire - now);
        xmlNewChild(active, NULL, BAD_CAST "timeout", BAD_CAST tbuf);

        node1 = xmlNewChild(active, NULL, BAD_CAST "locktoken", NULL);
        xml_add_href(node1, NULL, data->lock_token);

        node1 = xmlNewChild(active, NULL, BAD_CAST "lockroot", NULL);
        xml_add_href(node1, NULL, root);
    }
}


/* Add a property 'name', of namespace 'ns', with content 'content',
 * and status code/string 'status' to propstat element 'stat'.
 * 'stat' will be created as necessary.
 */
xmlNodePtr xml_add_prop(long status, xmlNsPtr davns,
                        struct propstat *propstat,
                        const xmlChar *name, xmlNsPtr ns,
                        xmlChar *content,
                        unsigned precond)
{
    xmlNodePtr newprop = NULL;

    if (!propstat->root) {
        propstat->root = xmlNewNode(davns, BAD_CAST "propstat");
        xmlNewChild(propstat->root, NULL, BAD_CAST "prop", NULL);
    }

    if (name) newprop = xmlNewTextChild(propstat->root->children,
                                        ns, name, content);
    propstat->status = status;
    propstat->precond = precond;

    return newprop;
}


struct allprop_rock {
    struct propfind_ctx *fctx;
    struct propstat *propstat;
};

/* Add a response tree to 'root' for the specified href and
   either error code or property list */
int xml_add_response(struct propfind_ctx *fctx, long code, unsigned precond,
                     const char *desc, const char *location)
{
    xmlNodePtr resp;

    resp = xmlNewChild(fctx->root, fctx->ns[NS_DAV], BAD_CAST "response", NULL);
    if (!resp) {
        fctx->txn->error.desc = "Unable to add response XML element";
        *fctx->ret = HTTP_SERVER_ERROR;
        return HTTP_SERVER_ERROR;
    }
    xml_add_href(resp, NULL, fctx->req_tgt->path);

    if (code) {
        xmlNewChild(resp, NULL, BAD_CAST "status",
                    BAD_CAST http_statusline(code));

        if (precond) {
            xmlNodePtr error = xmlNewChild(resp, NULL, BAD_CAST "error", NULL);

            xmlNewChild(error, NULL, BAD_CAST preconds[precond].name, NULL);
        }
        if (desc) {
            xmlNewTextChild(resp, NULL,
                            BAD_CAST "errordescription", BAD_CAST desc);
        }
        if (location) {
            xmlNodePtr node = xmlNewChild(resp, NULL, BAD_CAST "location", NULL);

            xml_add_href(node, NULL, location);
        }
    }
    else {
        struct propstat propstat[NUM_PROPSTAT], *stat;
        struct propfind_entry_list *e;
        int i;

        memset(propstat, 0, NUM_PROPSTAT * sizeof(struct propstat));

        /* Process each property in the linked list */
        for (e = fctx->elist; e; e = e->next) {
            int r = HTTP_NOT_FOUND;

            if (e->get) {
                r = 0;

                /* Pre-screen request based on prop flags */
                if (fctx->req_tgt->resource) {
                    if (!(e->flags & PROP_RESOURCE)) r = HTTP_NOT_FOUND;
                }
                else if (!(e->flags & PROP_COLLECTION)) r = HTTP_NOT_FOUND;

                if (!r) {
                    if (fctx->mode == PROPFIND_NAME) {
                        xml_add_prop(HTTP_OK, fctx->ns[NS_DAV],
                                     &propstat[PROPSTAT_OK],
                                     e->name, e->ns, NULL, 0);
                    }
                    else {
                        r = e->get(e->name, e->ns, fctx,
                                   e->prop, resp, propstat, e->rock);
                    }
                }
            }

            switch (r) {
            case 0:
            case HTTP_OK:
                /* Nothing to do - property handled in callback */
                break;

            case HTTP_UNAUTHORIZED:
                xml_add_prop(HTTP_UNAUTHORIZED, fctx->ns[NS_DAV],
                             &propstat[PROPSTAT_UNAUTH],
                             e->name, e->ns, NULL, 0);
                break;

            case HTTP_FORBIDDEN:
                xml_add_prop(HTTP_FORBIDDEN, fctx->ns[NS_DAV],
                             &propstat[PROPSTAT_FORBID],
                             e->name, e->ns, NULL, 0);
                break;

            case HTTP_NOT_FOUND:
                if (!(fctx->prefer & PREFER_MIN)) {
                    xml_add_prop(HTTP_NOT_FOUND, fctx->ns[NS_DAV],
                                 &propstat[PROPSTAT_NOTFOUND],
                                 e->name, e->ns, NULL, 0);
                }
                break;

            default:
                xml_add_prop(r, fctx->ns[NS_DAV], &propstat[PROPSTAT_ERROR],
                             e->name, e->ns, NULL, 0);
                break;

            }
        }

        /* Process dead properties for allprop/propname */
        if (fctx->mailbox && !fctx->req_tgt->resource &&
            (fctx->mode == PROPFIND_ALL || fctx->mode == PROPFIND_NAME)) {
            struct allprop_rock arock = { fctx, propstat };

            annotatemore_findall(fctx->mailbox->name, 0, "*", /*modseq*/0,
                                 allprop_cb, &arock, /*flags*/0);
        }

        /* Check if we have any propstat elements */
        for (i = 0; i < NUM_PROPSTAT && !propstat[i].root; i++);
        if (i == NUM_PROPSTAT) {
            /* Add an empty propstat 200 */
            xml_add_prop(HTTP_OK, fctx->ns[NS_DAV],
                         &propstat[PROPSTAT_OK], NULL, NULL, NULL, 0);
        }

        /* Add status and optional error to the propstat elements
           and then add them to response element */
        for (i = 0; i < NUM_PROPSTAT; i++) {
            stat = &propstat[i];

            if (stat->root) {
                xmlNewChild(stat->root, NULL, BAD_CAST "status",
                            BAD_CAST http_statusline(stat->status));
                if (stat->precond) {
                    struct error_t error = { NULL, stat->precond, NULL, NULL, 0 };
                    xml_add_error(stat->root, &error, fctx->ns);
                }

                xmlAddChild(resp, stat->root);
            }
        }
    }

    fctx->record = NULL;

    return 0;
}


/* Helper function to prescreen/fetch resource data */
int propfind_getdata(const xmlChar *name, xmlNsPtr ns,
                     struct propfind_ctx *fctx,
                     xmlNodePtr prop, struct propstat propstat[],
                     struct mime_type_t *mime_types, int precond,
                     const char *data, unsigned long datalen)
{
    int ret = 0;
    xmlChar *type, *ver = NULL;
    struct mime_type_t *mime;

    type = xmlGetProp(prop, BAD_CAST "content-type");
    if (type) ver = xmlGetProp(prop, BAD_CAST "version");

    /* Check/find requested MIME type */
    for (mime = mime_types; type && mime->content_type; mime++) {
        if (is_mediatype((const char *) type, mime->content_type)) {
            if (ver &&
                (!mime->version || xmlStrcmp(ver, BAD_CAST mime->version))) {
                continue;
            }
            break;
        }
    }

    if (!propstat) {
        /* Prescreen "property" request */
        if (!mime->content_type) {
            fctx->txn->error.precond = precond;
            ret = *fctx->ret = HTTP_FORBIDDEN;
        }
    }
    else {
        /* Add "property" */
        char *freeme = NULL;

        prop = xml_add_prop(HTTP_OK, fctx->ns[NS_DAV],
                            &propstat[PROPSTAT_OK], name, ns, NULL, 0);

        if (mime != mime_types) {
            /* Not the storage format - convert into requested MIME type */
            struct buf inbuf, *outbuf;

            if (!fctx->obj) {
                buf_init_ro(&inbuf, data, datalen);
                fctx->obj = mime_types->to_object(&inbuf);
                buf_free(&inbuf);
            }

            outbuf = mime->from_object(fctx->obj);
            datalen = buf_len(outbuf);
            data = freeme = buf_release(outbuf);
            buf_destroy(outbuf);
        }

        if (type) {
            xmlSetProp(prop, BAD_CAST "content-type", type);
            if (ver) xmlSetProp(prop, BAD_CAST "version", ver);
        }

        xmlAddChild(prop,
                    xmlNewCDataBlock(fctx->root->doc, BAD_CAST data, datalen));

        fctx->flags.fetcheddata = 1;

        if (freeme) free(freeme);
    }

    if (type) xmlFree(type);
    if (ver) xmlFree(ver);

    return ret;
}


/* Callback to fetch DAV:creationdate */
int propfind_creationdate(const xmlChar *name, xmlNsPtr ns,
                          struct propfind_ctx *fctx,
                          xmlNodePtr prop __attribute__((unused)),
                          xmlNodePtr resp __attribute__((unused)),
                          struct propstat propstat[],
                          void *rock __attribute__((unused)))
{
    time_t t = 0;
    char datestr[RFC3339_DATETIME_MAX];

    if (fctx->data) {
        struct dav_data *ddata = (struct dav_data *) fctx->data;

        t = ddata->creationdate;
    }
    else if (fctx->mailbox) {
        struct stat sbuf;

        fstat(fctx->mailbox->header_fd, &sbuf);

        t = sbuf.st_ctime;
    }

    if (!t) return HTTP_NOT_FOUND;

    time_to_rfc3339(t, datestr, RFC3339_DATETIME_MAX);

    xml_add_prop(HTTP_OK, fctx->ns[NS_DAV], &propstat[PROPSTAT_OK],
                 name, ns, BAD_CAST datestr, 0);

    return 0;
}


/* Callback to fetch DAV:displayname for principals */
static int propfind_principalname(const xmlChar *name, xmlNsPtr ns,
                                  struct propfind_ctx *fctx,
                                  xmlNodePtr prop __attribute__((unused)),
                                  xmlNodePtr resp __attribute__((unused)),
                                  struct propstat propstat[],
                                  void *rock __attribute__((unused)))
{
    /* XXX  Do LDAP/SQL lookup here */
    buf_reset(&fctx->buf);

    if (fctx->req_tgt->userid) {
        const char *annotname = DAV_ANNOT_NS "<" XML_NS_DAV ">displayname";
        char *mailboxname = caldav_mboxname(fctx->req_tgt->userid, NULL);
        int r = annotatemore_lookupmask(mailboxname, annotname,
                                        fctx->req_tgt->userid, &fctx->buf);
        free(mailboxname);
        if (r || !buf_len(&fctx->buf)) {
            buf_printf(&fctx->buf, "%s", fctx->req_tgt->userid);
        }
    }
    else {
        buf_printf(&fctx->buf, "no userid");
    }

    xml_add_prop(HTTP_OK, fctx->ns[NS_DAV], &propstat[PROPSTAT_OK],
                 name, ns, BAD_CAST buf_cstring(&fctx->buf), 0);

    return 0;
}


/* Callback to fetch DAV:displayname for collections */
int propfind_collectionname(const xmlChar *name, xmlNsPtr ns,
                            struct propfind_ctx *fctx,
                            xmlNodePtr prop, xmlNodePtr resp,
                            struct propstat propstat[], void *rock)
{
    int r = propfind_fromdb(name, ns, fctx, prop, resp, propstat, rock);

    if (r && fctx->mbentry && !fctx->req_tgt->resource) {
        /* Special case empty displayname -- use last segment of path */
        xmlNodePtr node = xml_add_prop(HTTP_OK, fctx->ns[NS_DAV],
                                       &propstat[PROPSTAT_OK], name, ns, NULL, 0);
        buf_setcstr(&fctx->buf, strrchr(fctx->mbentry->name, '.') + 1);
        xmlAddChild(node, xmlNewCDataBlock(fctx->root->doc,
                                           BAD_CAST buf_cstring(&fctx->buf),
                                           buf_len(&fctx->buf)));
        return 0;
    }

    return r;
}


/* Callback to fetch DAV:getcontentlength */
int propfind_getlength(const xmlChar *name, xmlNsPtr ns,
                       struct propfind_ctx *fctx,
                       xmlNodePtr prop __attribute__((unused)),
                       xmlNodePtr resp __attribute__((unused)),
                       struct propstat propstat[],
                       void *rock __attribute__((unused)))
{
    buf_reset(&fctx->buf);

    if (fctx->record) {
        buf_printf(&fctx->buf, "%u",
                   fctx->record->size - fctx->record->header_size);
    }

    xml_add_prop(HTTP_OK, fctx->ns[NS_DAV], &propstat[PROPSTAT_OK],
                 name, ns, BAD_CAST buf_cstring(&fctx->buf), 0);

    return 0;
}


/* Callback to fetch DAV:getetag */
int propfind_getetag(const xmlChar *name, xmlNsPtr ns,
                     struct propfind_ctx *fctx,
                     xmlNodePtr prop __attribute__((unused)),
                     xmlNodePtr resp __attribute__((unused)),
                     struct propstat propstat[],
                     void *rock __attribute__((unused)))
{
    if (fctx->req_tgt->resource && !fctx->record) return HTTP_NOT_FOUND;
    if (!fctx->mailbox) return HTTP_NOT_FOUND;

    buf_reset(&fctx->buf);

    if (fctx->record) {
        /* add DQUOTEs */
        buf_printf(&fctx->buf, "\"%s\"",
                   message_guid_encode(&fctx->record->guid));
    }
    else {
        buf_printf(&fctx->buf, "\"%u-%u-%u\"", fctx->mailbox->i.uidvalidity,
                   fctx->mailbox->i.last_uid, fctx->mailbox->i.exists);
    }

    xml_add_prop(HTTP_OK, fctx->ns[NS_DAV], &propstat[PROPSTAT_OK],
                 name, ns, BAD_CAST buf_cstring(&fctx->buf), 0);

    return 0;
}


/* Callback to fetch DAV:getlastmodified */
int propfind_getlastmod(const xmlChar *name, xmlNsPtr ns,
                        struct propfind_ctx *fctx,
                        xmlNodePtr prop __attribute__((unused)),
                        xmlNodePtr resp __attribute__((unused)),
                        struct propstat propstat[],
                        void *rock __attribute__((unused)))
{
    if (!fctx->mailbox ||
        (fctx->req_tgt->resource && !fctx->record)) return HTTP_NOT_FOUND;

    buf_ensure(&fctx->buf, 30);
    httpdate_gen(fctx->buf.s, fctx->buf.alloc,
                 fctx->record ? fctx->record->internaldate :
                 fctx->mailbox->index_mtime);

    xml_add_prop(HTTP_OK, fctx->ns[NS_DAV], &propstat[PROPSTAT_OK],
                 name, ns, BAD_CAST fctx->buf.s, 0);

    return 0;
}


/* Callback to fetch DAV:lockdiscovery */
int propfind_lockdisc(const xmlChar *name, xmlNsPtr ns,
                      struct propfind_ctx *fctx,
                      xmlNodePtr prop __attribute__((unused)),
                      xmlNodePtr resp __attribute__((unused)),
                      struct propstat propstat[],
                      void *rock __attribute__((unused)))
{
    xmlNodePtr node = xml_add_prop(HTTP_OK, fctx->ns[NS_DAV],
                                   &propstat[PROPSTAT_OK], name, ns, NULL, 0);

    if (fctx->data) {
        struct dav_data *ddata = (struct dav_data *) fctx->data;

        xml_add_lockdisc(node, fctx->req_tgt->path, ddata);
    }

    return 0;
}


/* Callback to fetch DAV:resourcetype */
static int propfind_restype(const xmlChar *name, xmlNsPtr ns,
                            struct propfind_ctx *fctx,
                            xmlNodePtr prop __attribute__((unused)),
                            xmlNodePtr resp __attribute__((unused)),
                            struct propstat propstat[],
                            void *rock __attribute__((unused)))
{
    xmlNodePtr node = xml_add_prop(HTTP_OK, fctx->ns[NS_DAV],
                                   &propstat[PROPSTAT_OK], name, ns, NULL, 0);

    if (fctx->req_tgt->namespace->id == URL_NS_PRINCIPAL) {
        if (fctx->req_tgt->userid)
            xmlNewChild(node, NULL, BAD_CAST "principal", NULL);
        else
            xmlNewChild(node, NULL, BAD_CAST "collection", NULL);
    }
    else if (!fctx->record) {
        xmlNewChild(node, NULL, BAD_CAST "collection", NULL);

        if (fctx->req_tgt->userid) {
            xmlNewChild(node, NULL, BAD_CAST "notifications", NULL);

            ensure_ns(fctx->ns, NS_CS, resp->parent, XML_NS_CS, "CS");
            xmlNewChild(node, fctx->ns[NS_CS], BAD_CAST "notification", NULL);
        }
    }

    return 0;
}


/* Callback to "write" resourcetype property */
int proppatch_restype(xmlNodePtr prop, unsigned set,
                      struct proppatch_ctx *pctx,
                      struct propstat propstat[],
                      void *rock)
{
    const char *coltype = (const char *) rock;
    unsigned precond = 0;

    if (set && (pctx->txn->meth != METH_PROPPATCH)) {
        /* "Writeable" for MKCOL/MKCALENDAR only */
        xmlNodePtr cur;

        for (cur = prop->children; cur; cur = cur->next) {
            if (cur->type != XML_ELEMENT_NODE) continue;
            /* Make sure we have valid resourcetypes for the collection */
            if (xmlStrcmp(cur->name, BAD_CAST "collection") &&
                (!coltype || xmlStrcmp(cur->name, BAD_CAST coltype))) break;
        }

        if (!cur) {
            /* All resourcetypes are valid */
            xml_add_prop(HTTP_OK, pctx->ns[NS_DAV], &propstat[PROPSTAT_OK],
                         prop->name, prop->ns, NULL, 0);

            return 0;
        }

        /* Invalid resourcetype */
        precond = DAV_VALID_RESTYPE;
    }
    else {
        /* Protected property */
        precond = DAV_PROT_PROP;
    }

    xml_add_prop(HTTP_FORBIDDEN, pctx->ns[NS_DAV], &propstat[PROPSTAT_FORBID],
                 prop->name, prop->ns, NULL, precond);

    *pctx->ret = HTTP_FORBIDDEN;

    return 0;
}


/* Callback to fetch DAV:supportedlock */
int propfind_suplock(const xmlChar *name, xmlNsPtr ns,
                     struct propfind_ctx *fctx,
                     xmlNodePtr prop __attribute__((unused)),
                     xmlNodePtr resp __attribute__((unused)),
                     struct propstat propstat[],
                     void *rock __attribute__((unused)))
{
    xmlNodePtr node = xml_add_prop(HTTP_OK, fctx->ns[NS_DAV],
                                   &propstat[PROPSTAT_OK], name, ns, NULL, 0);

    if (fctx->mailbox && fctx->record) {
        xmlNodePtr entry = xmlNewChild(node, NULL, BAD_CAST "lockentry", NULL);
        xmlNodePtr scope = xmlNewChild(entry, NULL, BAD_CAST "lockscope", NULL);
        xmlNodePtr type = xmlNewChild(entry, NULL, BAD_CAST "locktype", NULL);

        xmlNewChild(scope, NULL, BAD_CAST "exclusive", NULL);
        xmlNewChild(type, NULL, BAD_CAST "write", NULL);
    }

    return 0;
}


/* Callback to fetch DAV:supported-report-set */
int propfind_reportset(const xmlChar *name, xmlNsPtr ns,
                       struct propfind_ctx *fctx,
                       xmlNodePtr prop __attribute__((unused)),
                       xmlNodePtr resp __attribute__((unused)),
                       struct propstat propstat[],
                       void *rock)
{
    xmlNodePtr top, node;
    const struct report_type_t *report;

    top = xml_add_prop(HTTP_OK, fctx->ns[NS_DAV], &propstat[PROPSTAT_OK],
                       name, ns, NULL, 0);

    for (report = (const struct report_type_t *) rock;
         report && report->name; report++) {
        node = xmlNewChild(top, NULL, BAD_CAST "supported-report", NULL);
        node = xmlNewChild(node, NULL, BAD_CAST "report", NULL);

        ensure_ns(fctx->ns, report->ns, resp->parent,
                  known_namespaces[report->ns].href,
                  known_namespaces[report->ns].prefix);
        xmlNewChild(node, fctx->ns[report->ns], BAD_CAST report->name, NULL);
    }

    return 0;
}


/* Callback to fetch *DAV:supported-collection-set */
int propfind_collationset(const xmlChar *name, xmlNsPtr ns,
                          struct propfind_ctx *fctx,
                          xmlNodePtr prop __attribute__((unused)),
                          xmlNodePtr resp __attribute__((unused)),
                          struct propstat propstat[],
                          void *rock __attribute__((unused)))
{
    xmlNodePtr top;
    const struct collation_t *col;

    top = xml_add_prop(HTTP_OK, fctx->ns[NS_DAV], &propstat[PROPSTAT_OK],
                       name, ns, NULL, 0);

    for (col = dav_collations; col->name; col++) {
        xmlNewChild(top, NULL, BAD_CAST "supported-collation", BAD_CAST col->name);
    }

    return 0;
}


/* Callback to fetch DAV:alternate-URI-set */
static int propfind_alturiset(const xmlChar *name, xmlNsPtr ns,
                              struct propfind_ctx *fctx,
                              xmlNodePtr prop __attribute__((unused)),
                              xmlNodePtr resp __attribute__((unused)),
                              struct propstat propstat[],
                              void *rock __attribute__((unused)))
{
    xml_add_prop(HTTP_OK, fctx->ns[NS_DAV],
                 &propstat[PROPSTAT_OK], name, ns, NULL, 0);

    return 0;
}


/* Callback to fetch DAV:principal-URL */
int propfind_principalurl(const xmlChar *name, xmlNsPtr ns,
                          struct propfind_ctx *fctx,
                          xmlNodePtr prop,
                          xmlNodePtr resp __attribute__((unused)),
                          struct propstat propstat[],
                          void *rock)
{
    xmlNodePtr node = xml_add_prop(HTTP_OK, fctx->ns[NS_DAV],
                                   &propstat[PROPSTAT_OK], name, ns, NULL, 0);
    const char *userid = rock ? (const char *) rock : fctx->req_tgt->userid;

    if (userid) {
        buf_reset(&fctx->buf);

        if (strchr(userid, '@') || !httpd_extradomain) {
            buf_printf(&fctx->buf, "%s/%s/%s/", namespace_principal.prefix,
                       USER_COLLECTION_PREFIX, userid);
        }
        else {
            buf_printf(&fctx->buf, "%s/%s/%s@%s/", namespace_principal.prefix,
                       USER_COLLECTION_PREFIX, userid, httpd_extradomain);
        }

        if ((fctx->mode == PROPFIND_EXPAND) && xmlFirstElementChild(prop)) {
            /* Return properties for this URL */
            expand_property(prop, fctx, &namespace_principal, buf_cstring(&fctx->buf),
                            &principal_parse_path, principal_props, node, 0);
        }
        else {
            /* Return just the URL */
            xml_add_href(node, NULL, buf_cstring(&fctx->buf));
        }
    }

    return 0;
}


/* Callback to fetch DAV:owner */
int propfind_owner(const xmlChar *name, xmlNsPtr ns,
                   struct propfind_ctx *fctx,
                   xmlNodePtr prop,
                   xmlNodePtr resp __attribute__((unused)),
                   struct propstat propstat[],
                   void *rock __attribute__((unused)))
{
    mbname_t *mbname;
    const char *owner;
    int r;

    if (!fctx->mbentry) return HTTP_NOT_FOUND;

    mbname = mbname_from_intname(fctx->mbentry->name);
    owner = mbname_userid(mbname);
    if (!owner) {
        static strarray_t *admins = NULL;

        if (!admins) admins = strarray_split(config_getstring(IMAPOPT_ADMINS),
                                             NULL, STRARRAY_TRIM);

        owner = strarray_nth(admins, 0);
    }

    r = propfind_principalurl(name, ns, fctx,
                              prop, resp, propstat, (void *) owner);

    mbname_free(&mbname);

    return r;
}


/* Add possibly 'abstract' supported-privilege 'priv_name', of namespace 'ns',
 * with description 'desc_str' to node 'root'.  For now, we assume all
 * descriptions are English.
 */
static xmlNodePtr add_suppriv(xmlNodePtr root, const char *priv_name,
                              xmlNsPtr ns, int abstract, const char *desc_str)
{
    xmlNodePtr supp, priv, desc;

    supp = xmlNewChild(root, NULL, BAD_CAST "supported-privilege", NULL);
    priv = xmlNewChild(supp, NULL, BAD_CAST "privilege", NULL);
    xmlNewChild(priv, ns, BAD_CAST priv_name, NULL);
    if (abstract) xmlNewChild(supp, NULL, BAD_CAST "abstract", NULL);
    desc = xmlNewChild(supp, NULL, BAD_CAST "description", BAD_CAST desc_str);
    xmlNodeSetLang(desc, BAD_CAST "en");

    return supp;
}


/* Callback to fetch DAV:supported-privilege-set */
int propfind_supprivset(const xmlChar *name, xmlNsPtr ns,
                        struct propfind_ctx *fctx,
                        xmlNodePtr prop __attribute__((unused)),
                        xmlNodePtr resp,
                        struct propstat propstat[],
                        void *rock __attribute__((unused)))
{
    xmlNodePtr set, all, agg, write;
    unsigned tgt_flags = 0;

    set = xml_add_prop(HTTP_OK, fctx->ns[NS_DAV], &propstat[PROPSTAT_OK],
                       name, ns, NULL, 0);

    all = add_suppriv(set, "all", NULL, 0, "Any operation");

    agg = add_suppriv(all, "read", NULL, 0, "Read any object");
    add_suppriv(agg, "read-current-user-privilege-set", NULL, 1,
                "Read current user privilege set");

    if (fctx->req_tgt->namespace->id == URL_NS_CALENDAR) {
        if (fctx->req_tgt->collection) {
            ensure_ns(fctx->ns, NS_CALDAV, resp->parent, XML_NS_CALDAV, "C");

            if (!strcmp(fctx->req_tgt->collection, SCHED_INBOX))
                tgt_flags = TGT_SCHED_INBOX;
            else if (!strcmp(fctx->req_tgt->collection, SCHED_OUTBOX))
                tgt_flags = TGT_SCHED_OUTBOX;
            else {
                add_suppriv(agg, "read-free-busy", fctx->ns[NS_CALDAV], 0,
                            "Read free/busy time");
            }
        }
    }

    write = add_suppriv(all, "write", NULL, 0, "Write any object");
    add_suppriv(write, "write-content", NULL, 0, "Write resource content");

    agg = add_suppriv(write, "write-properties", NULL, 0, "Write properties");
    ensure_ns(fctx->ns, NS_CYRUS, resp->parent, XML_NS_CYRUS, "CY");
    add_suppriv(agg, "write-properties-collection", fctx->ns[NS_CYRUS], 0,
                "Write properties on a collection");
    add_suppriv(agg, "write-properties-resource", fctx->ns[NS_CYRUS], 0,
                "Write properties on a resource");

    agg = add_suppriv(write, "bind", NULL, 0, "Add new member to collection");
    add_suppriv(agg, "make-collection", fctx->ns[NS_CYRUS], 0,
                "Make new collection");
    add_suppriv(agg, "add-resource", fctx->ns[NS_CYRUS], 0,
                "Add new resource");

    agg = add_suppriv(write, "unbind", NULL, 0,
                         "Remove member from collection");
    add_suppriv(agg, "remove-collection", fctx->ns[NS_CYRUS], 0,
                "Remove collection");
    add_suppriv(agg, "remove-resource", fctx->ns[NS_CYRUS], 0,
                "Remove resource");

    agg = add_suppriv(all, "admin", fctx->ns[NS_CYRUS], 0,
                        "Perform administrative operations");
    add_suppriv(agg, "read-acl", NULL, 1, "Read ACL");
    add_suppriv(agg, "write-acl", NULL, 1, "Write ACL");
    add_suppriv(agg, "unlock", NULL, 1, "Unlock resource");
    add_suppriv(agg, "share", NULL, 1, "Share resource");

    if (tgt_flags == TGT_SCHED_INBOX) {
        agg = add_suppriv(all, "schedule-deliver", fctx->ns[NS_CALDAV], 0,
                          "Deliver scheduling messages");
        add_suppriv(agg, "schedule-deliver-invite", fctx->ns[NS_CALDAV], 0,
                    "Deliver scheduling messages from Organizers");
        add_suppriv(agg, "schedule-deliver-reply", fctx->ns[NS_CALDAV], 0,
                    "Deliver scheduling messages from Attendees");
        add_suppriv(agg, "schedule-query-freebusy", fctx->ns[NS_CALDAV], 0,
                    "Accept free/busy requests");
    }
    else if (tgt_flags == TGT_SCHED_OUTBOX) {
        agg = add_suppriv(all, "schedule-send", fctx->ns[NS_CALDAV], 0,
                          "Send scheduling messages");
        add_suppriv(agg, "schedule-send-invite", fctx->ns[NS_CALDAV], 0,
                    "Send scheduling messages by Organizers");
        add_suppriv(agg, "schedule-send-reply", fctx->ns[NS_CALDAV], 0,
                    "Send scheduling messages by Attendees");
        add_suppriv(agg, "schedule-send-freebusy", fctx->ns[NS_CALDAV], 0,
                    "Submit free/busy requests");
    }

    return 0;
}


static void add_privs(int rights, unsigned flags,
                      xmlNodePtr parent, xmlNodePtr root, xmlNsPtr *ns)
{
    xmlNodePtr priv;
    int do_contained;

    /* DAV:all */
    if ((rights & DACL_ALL) == DACL_ALL &&
        /* DAV:all on CALDAV:schedule-in/outbox MUST include CALDAV:schedule */
        (!(flags & (PRIV_INBOX|PRIV_OUTBOX)) ||
         (rights & DACL_SCHED) == DACL_SCHED)) {
        priv = xmlNewChild(parent, NULL, BAD_CAST "privilege", NULL);
        xmlNewChild(priv, NULL, BAD_CAST "all", NULL);

        if (!(flags & PRIV_CONTAINED)) return;
    }

    /* DAV:read */
    if ((rights & DACL_READ) == DACL_READ) {
        priv = xmlNewChild(parent, NULL, BAD_CAST "privilege", NULL);
        xmlNewChild(priv, NULL, BAD_CAST "read", NULL);
        if (flags & PRIV_IMPLICIT) rights |= DACL_READFB;

        do_contained = (flags & PRIV_CONTAINED);
    }
    else do_contained = 1;

    if (do_contained) {
        if ((rights & DACL_READFB) &&
            /* CALDAV:read-free-busy doesn't apply to CALDAV:sched-in/outbox */
            !(flags & (PRIV_INBOX|PRIV_OUTBOX))) {
            priv = xmlNewChild(parent, NULL, BAD_CAST "privilege", NULL);
            ensure_ns(ns, NS_CALDAV, root, XML_NS_CALDAV, "C");
            xmlNewChild(priv, ns[NS_CALDAV], BAD_CAST  "read-free-busy", NULL);
        }
    }

    /* DAV:write */
    if ((rights & DACL_WRITE) == DACL_WRITE) {
        priv = xmlNewChild(parent, NULL, BAD_CAST "privilege", NULL);
        xmlNewChild(priv, NULL, BAD_CAST "write", NULL);

        do_contained = (flags & PRIV_CONTAINED);
    }
    else do_contained = 1;

    if (do_contained) {
        if (rights & DACL_WRITECONT) {
            priv = xmlNewChild(parent, NULL, BAD_CAST "privilege", NULL);
            xmlNewChild(priv, NULL, BAD_CAST "write-content", NULL);
        }

        if (rights & (DACL_WRITEPROPS|DACL_BIND|DACL_UNBIND)) {
            ensure_ns(ns, NS_CYRUS, root, XML_NS_CYRUS, "CY");

            /* DAV:write-properties */
            if ((rights & DACL_WRITEPROPS) == DACL_WRITEPROPS) {
                priv = xmlNewChild(parent, NULL, BAD_CAST "privilege", NULL);
                xmlNewChild(priv, NULL, BAD_CAST "write-properties", NULL);

                do_contained = (flags & PRIV_CONTAINED);
            }
            else do_contained = 1;

            if (do_contained) {
                if (rights & DACL_PROPCOL) {
                    priv = xmlNewChild(parent, NULL,
                                       BAD_CAST "privilege", NULL);
                    xmlNewChild(priv, ns[NS_CYRUS],
                                BAD_CAST "write-properties-collection", NULL);
                }
                if (rights & DACL_PROPRSRC) {
                    priv = xmlNewChild(parent, NULL,
                                       BAD_CAST "privilege", NULL);
                    xmlNewChild(priv, ns[NS_CYRUS],
                                BAD_CAST "write-properties-resource", NULL);
                }
            }

            /* DAV:bind */
            if ((rights & DACL_BIND) == DACL_BIND) {
                priv = xmlNewChild(parent, NULL, BAD_CAST "privilege", NULL);
                xmlNewChild(priv, NULL, BAD_CAST "bind", NULL);

                do_contained = (flags & PRIV_CONTAINED);
            }
            else do_contained = 1;

            if (do_contained) {
                if (rights & DACL_MKCOL) {
                    priv = xmlNewChild(parent, NULL,
                                       BAD_CAST "privilege", NULL);
                    xmlNewChild(priv, ns[NS_CYRUS],
                                BAD_CAST "make-collection", NULL);
                }
                if (rights & DACL_ADDRSRC) {
                    priv = xmlNewChild(parent, NULL,
                                       BAD_CAST "privilege", NULL);
                    xmlNewChild(priv, ns[NS_CYRUS],
                                BAD_CAST "add-resource", NULL);
                }
            }

            /* DAV:unbind */
            if ((rights & DACL_UNBIND) == DACL_UNBIND) {
                priv = xmlNewChild(parent, NULL, BAD_CAST "privilege", NULL);
                xmlNewChild(priv, NULL, BAD_CAST "unbind", NULL);

                do_contained = (flags & PRIV_CONTAINED);
            }
            else do_contained = 1;

            if (do_contained) {
                if (rights & DACL_RMCOL) {
                    priv = xmlNewChild(parent, NULL,
                                       BAD_CAST "privilege", NULL);
                    xmlNewChild(priv, ns[NS_CYRUS],
                                BAD_CAST "remove-collection", NULL);
                }
                if ((rights & DACL_RMRSRC) == DACL_RMRSRC) {
                    priv = xmlNewChild(parent, NULL,
                                       BAD_CAST "privilege", NULL);
                    xmlNewChild(priv, ns[NS_CYRUS],
                                BAD_CAST "remove-resource", NULL);
                }
            }
        }
    }

    /* CYRUS:admin */
    if (rights & DACL_ADMIN) {
        ensure_ns(ns, NS_CYRUS, root, XML_NS_CYRUS, "CY");
        priv = xmlNewChild(parent, NULL, BAD_CAST "privilege", NULL);
        xmlNewChild(priv, ns[NS_CYRUS], BAD_CAST  "admin", NULL);
    }

    if ((rights & DACL_SCHED) && (flags & (PRIV_INBOX|PRIV_OUTBOX))) {
        struct buf buf = BUF_INITIALIZER;
        size_t len;

        if (flags & PRIV_INBOX) buf_setcstr(&buf, "schedule-deliver");
        else buf_setcstr(&buf, "schedule-send");
        len = buf_len(&buf);

        ensure_ns(ns, NS_CALDAV, root, XML_NS_CALDAV, "C");

        /* CALDAV:schedule */
        if ((rights & DACL_SCHED) == DACL_SCHED) {
            priv = xmlNewChild(parent, NULL, BAD_CAST "privilege", NULL);
            xmlNewChild(priv, ns[NS_CALDAV], BAD_CAST buf_cstring(&buf), NULL);
            
            do_contained = (flags & PRIV_CONTAINED);
        }
        else do_contained = 1;

        if (do_contained) {
            if (rights & DACL_INVITE) {
                buf_truncate(&buf, len);
                buf_appendcstr(&buf, "-invite");
                priv = xmlNewChild(parent, NULL, BAD_CAST "privilege", NULL);
                xmlNewChild(priv, ns[NS_CALDAV],
                            BAD_CAST buf_cstring(&buf), NULL);
            }
            if (rights & DACL_REPLY) {
                buf_truncate(&buf, len);
                buf_appendcstr(&buf, "-reply");
                priv = xmlNewChild(parent, NULL, BAD_CAST "privilege", NULL);
                xmlNewChild(priv, ns[NS_CALDAV],
                            BAD_CAST buf_cstring(&buf), NULL);
            }
            if (rights & DACL_SCHEDFB) {
                if (flags & PRIV_INBOX) buf_setcstr(&buf, "schedule-query");
                else buf_truncate(&buf, len);
                buf_appendcstr(&buf, "-freebusy");
                priv = xmlNewChild(parent, NULL, BAD_CAST "privilege", NULL);
                xmlNewChild(priv, ns[NS_CALDAV],
                            BAD_CAST buf_cstring(&buf), NULL);
            }
        }
    }
}


/* Callback to fetch DAV:current-user-privilege-set */
int propfind_curprivset(const xmlChar *name, xmlNsPtr ns,
                        struct propfind_ctx *fctx,
                        xmlNodePtr prop __attribute__((unused)),
                        xmlNodePtr resp,
                        struct propstat propstat[],
                        void *rock __attribute__((unused)))
{
    int rights;
    unsigned flags = 0;
    xmlNodePtr set;

    if (!fctx->mailbox) return HTTP_NOT_FOUND;
    rights = httpd_myrights(fctx->authstate, fctx->mbentry);
    if ((rights & DACL_READ) != DACL_READ) {
        return HTTP_UNAUTHORIZED;
    }

    /* Add in implicit rights */
    if (fctx->userisadmin) {
        rights |= DACL_ADMIN;
    }
    else if (mboxname_userownsmailbox(httpd_userid, fctx->mailbox->name)) {
        rights |= config_implicitrights;
        /* we always allow admin by the owner in DAV */
        rights |= DACL_ADMIN;
    }

    /* Build the rest of the XML response */
    set = xml_add_prop(HTTP_OK, fctx->ns[NS_DAV], &propstat[PROPSTAT_OK],
                       name, ns, NULL, 0);

    if (!fctx->req_tgt->resource) {
        if (fctx->req_tgt->namespace->id == URL_NS_CALENDAR) {
            flags = PRIV_IMPLICIT;

            if (fctx->req_tgt->collection) {
                if (!strcmp(fctx->req_tgt->collection, SCHED_INBOX))
                    flags = PRIV_INBOX;
                else if (!strcmp(fctx->req_tgt->collection, SCHED_OUTBOX))
                    flags = PRIV_OUTBOX;
            }
        }

        flags += PRIV_CONTAINED;

        add_privs(rights, flags, set, resp->parent, fctx->ns);
    }

    return 0;
}


/* Callback to fetch DAV:acl */
int propfind_acl(const xmlChar *name, xmlNsPtr ns,
                 struct propfind_ctx *fctx,
                 xmlNodePtr prop __attribute__((unused)),
                 xmlNodePtr resp,
                 struct propstat propstat[],
                 void *rock __attribute__((unused)))
{
    xmlNodePtr acl;
    char *aclstr, *userid;
    unsigned flags = 0;

    if (!fctx->mailbox) return HTTP_NOT_FOUND;

    /* owner has implicit admin rights */
    if (!mboxname_userownsmailbox(httpd_userid, fctx->mailbox->name)) {
        int rights = httpd_myrights(fctx->authstate, fctx->mbentry);
        if (!(rights & DACL_ADMIN))
            return HTTP_UNAUTHORIZED;
    }

    if (fctx->req_tgt->namespace->id == URL_NS_CALENDAR) {
        flags = PRIV_IMPLICIT;

        if (fctx->req_tgt->collection) {
            if (!strcmp(fctx->req_tgt->collection, SCHED_INBOX))
                flags = PRIV_INBOX;
            else if (!strcmp(fctx->req_tgt->collection, SCHED_OUTBOX))
                flags = PRIV_OUTBOX;
        }
    }

    /* Start the acl XML response */
    acl = xml_add_prop(HTTP_OK, fctx->ns[NS_DAV], &propstat[PROPSTAT_OK],
                       name, ns, NULL, 0);

    /* Parse the ACL string (userid/rights pairs) */
    userid = aclstr = xstrdup(fctx->mailbox->acl);

    while (userid) {
        int rights;
        char *rightstr, *nextid;
        xmlNodePtr ace, node;
        int deny = 0;

        rightstr = strchr(userid, '\t');
        if (!rightstr) break;
        *rightstr++ = '\0';

        nextid = strchr(rightstr, '\t');
        if (!nextid) break;
        *nextid++ = '\0';

        /* Check for negative rights */
        if (*userid == '-') {
            deny = 1;
            userid++;
        }

        cyrus_acl_strtomask(rightstr, &rights);
        /* XXX and if strtomask fails? */

        /* Add ace XML element for this userid/right pair */
        ace = xmlNewChild(acl, NULL, BAD_CAST "ace", NULL);

        node = xmlNewChild(ace, NULL, BAD_CAST "principal", NULL);
        if (!strcmp(userid, fctx->userid))
            xmlNewChild(node, NULL, BAD_CAST "self", NULL);
        else if (mboxname_userownsmailbox(userid, fctx->mailbox->name)) {
            xmlNewChild(node, NULL, BAD_CAST "owner", NULL);
            /* we always allow admin by the owner in DAV */
            rights |= DACL_ADMIN;
        }
        else if (!strcmp(userid, "anyone"))
            xmlNewChild(node, NULL, BAD_CAST "all", NULL);
        else if (!strcmp(userid, "anonymous"))
            xmlNewChild(node, NULL, BAD_CAST "unauthenticated", NULL);
        else if (!strncmp(userid, "group:", 6)) {
            buf_reset(&fctx->buf);
            buf_printf(&fctx->buf, "%s/%s/%s/", namespace_principal.prefix,
                       GROUP_COLLECTION_PREFIX, userid+6);
            xml_add_href(node, NULL, buf_cstring(&fctx->buf));
        }
        else {
            buf_reset(&fctx->buf);
            buf_printf(&fctx->buf, "%s/%s/%s/", namespace_principal.prefix,
                       USER_COLLECTION_PREFIX, userid);
            xml_add_href(node, NULL, buf_cstring(&fctx->buf));
        }

        node = xmlNewChild(ace, NULL, BAD_CAST (deny ? "deny" : "grant"), NULL);
        add_privs(rights, flags, node, resp->parent, fctx->ns);

        if (fctx->req_tgt->resource) {
            node = xmlNewChild(ace, NULL, BAD_CAST "inherited", NULL);
            buf_reset(&fctx->buf);
            buf_printf(&fctx->buf, "%.*s",
                       (int)(fctx->req_tgt->resource - fctx->req_tgt->path),
                       fctx->req_tgt->path);
            xml_add_href(node, NULL, buf_cstring(&fctx->buf));
        }

        userid = nextid;
    }

    if (aclstr) free(aclstr);

    return 0;
}


/* Callback to fetch DAV:acl-restrictions */
int propfind_aclrestrict(const xmlChar *name, xmlNsPtr ns,
                         struct propfind_ctx *fctx,
                         xmlNodePtr prop __attribute__((unused)),
                         xmlNodePtr resp __attribute__((unused)),
                         struct propstat propstat[],
                         void *rock __attribute__((unused)))
{
    xmlNodePtr node = xml_add_prop(HTTP_OK, fctx->ns[NS_DAV],
                                   &propstat[PROPSTAT_OK], name, ns, NULL, 0);

    xmlNewChild(node, NULL, BAD_CAST "no-invert", NULL);

    return 0;
}


/* Callback to fetch DAV:principal-collection-set */
EXPORTED int propfind_princolset(const xmlChar *name, xmlNsPtr ns,
                                 struct propfind_ctx *fctx,
                                 xmlNodePtr prop __attribute__((unused)),
                                 xmlNodePtr resp __attribute__((unused)),
                                 struct propstat propstat[],
                                 void *rock __attribute__((unused)))
{
    xmlNodePtr node = xml_add_prop(HTTP_OK, fctx->ns[NS_DAV],
                                   &propstat[PROPSTAT_OK], name, ns, NULL, 0);

    buf_reset(&fctx->buf);
    buf_printf(&fctx->buf, "%s/%s/",
               namespace_principal.prefix, USER_COLLECTION_PREFIX);
    xml_add_href(node, NULL, buf_cstring(&fctx->buf));

    return 0;
}


/* Callback to fetch DAV:quota-available-bytes and DAV:quota-used-bytes */
EXPORTED int propfind_quota(const xmlChar *name, xmlNsPtr ns,
                            struct propfind_ctx *fctx,
                            xmlNodePtr prop __attribute__((unused)),
                            xmlNodePtr resp __attribute__((unused)),
                            struct propstat propstat[],
                            void *rock __attribute__((unused)))
{
    static char prevroot[MAX_MAILBOX_BUFFER];
    char foundroot[MAX_MAILBOX_BUFFER], *qr = NULL;

    if (fctx->mailbox) {
        /* Use the quotaroot as specified in mailbox header */
        qr = fctx->mailbox->quotaroot;
    }
    else if (fctx->req_tgt->mbentry) {
        /* Find the quotaroot governing this hierarchy */
        if (quota_findroot(foundroot, sizeof(foundroot),
                           fctx->req_tgt->mbentry->name)) {
            qr = foundroot;
        }
    }

    if (!qr) return HTTP_NOT_FOUND;

    if (!fctx->quota.root ||
        strcmp(fctx->quota.root, qr)) {
        /* Different quotaroot - read it */

        syslog(LOG_DEBUG, "reading quota for '%s'", qr);

        fctx->quota.root = strcpy(prevroot, qr);

        quota_read(&fctx->quota, NULL, 0);
    }

    buf_reset(&fctx->buf);
    if (!xmlStrcmp(name, BAD_CAST "quota-available-bytes")) {
        /* Calculate limit in bytes and subtract usage */
        quota_t limit =
            fctx->quota.limits[QUOTA_STORAGE] * quota_units[QUOTA_STORAGE];

        buf_printf(&fctx->buf, QUOTA_T_FMT,
                   limit - fctx->quota.useds[QUOTA_STORAGE]);
    }
    else if (fctx->record) {
        /* Bytes used by resource */
        buf_printf(&fctx->buf, "%u", fctx->record->size);
    }
    else if (fctx->mailbox) {
        /* Bytes used by calendar collection */
        buf_printf(&fctx->buf, QUOTA_T_FMT,
                   fctx->mailbox->i.quota_mailbox_used);
    }
    else {
        /* Bytes used by entire hierarchy */
        buf_printf(&fctx->buf, QUOTA_T_FMT, fctx->quota.useds[QUOTA_STORAGE]);
    }

    xml_add_prop(HTTP_OK, fctx->ns[NS_DAV], &propstat[PROPSTAT_OK],
                 name, ns, BAD_CAST buf_cstring(&fctx->buf), 0);

    return 0;
}


/* Callback to fetch DAV:current-user-principal */
EXPORTED int propfind_curprin(const xmlChar *name, xmlNsPtr ns,
                              struct propfind_ctx *fctx,
                              xmlNodePtr prop,
                              xmlNodePtr resp,
                              struct propstat propstat[],
                              void *rock __attribute__((unused)))
{
    if (httpd_userid) {
        propfind_principalurl(name, ns, fctx,
                              prop, resp, propstat, httpd_userid);
    }
    else {
        xmlNodePtr node =
            xml_add_prop(HTTP_OK, fctx->ns[NS_DAV],
                         &propstat[PROPSTAT_OK], name, ns, NULL, 0);

        xmlNewChild(node, NULL, BAD_CAST "unauthenticated", NULL);
    }

    return 0;
}


/* Callback to fetch DAV:add-member */
int propfind_addmember(const xmlChar *name, xmlNsPtr ns,
                       struct propfind_ctx *fctx,
                       xmlNodePtr prop __attribute__((unused)),
                       xmlNodePtr resp __attribute__((unused)),
                       struct propstat propstat[],
                       void *rock __attribute__((unused)))
{
    xmlNodePtr node;
    int len;

    if (!fctx->req_tgt->collection ||
        !strcmp(fctx->req_tgt->collection, SCHED_INBOX) ||
        !strcmp(fctx->req_tgt->collection, SCHED_OUTBOX) ||
        (fctx->req_tgt->namespace->id == URL_NS_ADDRESSBOOK &&
         !config_getswitch(IMAPOPT_CARDDAV_ALLOWADDMEMBER))) {
        /* Only allowed on non-scheduling collections */
        return HTTP_NOT_FOUND;
    }

    node = xml_add_prop(HTTP_OK, fctx->ns[NS_DAV], &propstat[PROPSTAT_OK],
                        name, ns, NULL, 0);

    len = fctx->req_tgt->resource ?
        (size_t) (fctx->req_tgt->resource - fctx->req_tgt->path) :
        strlen(fctx->req_tgt->path);
    buf_reset(&fctx->buf);
    buf_printf(&fctx->buf, "%.*s?action=add-member", len, fctx->req_tgt->path);

    xml_add_href(node, NULL, buf_cstring(&fctx->buf));

    return 0;
}


void dav_get_synctoken(struct mailbox *mailbox,
                       struct buf *buf, const char *prefix)
{
    buf_reset(buf);
    buf_printf(buf, "%s%u-" MODSEQ_FMT,
               prefix, mailbox->i.uidvalidity, mailbox->i.highestmodseq);
}

/* Callback to fetch DAV:sync-token and CS:getctag */
int propfind_sync_token(const xmlChar *name, xmlNsPtr ns,
                        struct propfind_ctx *fctx,
                        xmlNodePtr prop __attribute__((unused)),
                        xmlNodePtr resp __attribute__((unused)),
                        struct propstat propstat[],
                        void *rock)
{
    const char *prefix = (const char *) rock;

    if (!fctx->req_tgt->collection || /* until we support sync on cal-home */
        !fctx->mailbox || fctx->record) return HTTP_NOT_FOUND;

    /* not defined on the top-level collection either (aka #calendars) */
    if (!fctx->req_tgt->collection) return HTTP_NOT_FOUND;

    dav_get_synctoken(fctx->mailbox, &fctx->buf, prefix);

    xml_add_prop(HTTP_OK, fctx->ns[NS_DAV], &propstat[PROPSTAT_OK],
                 name, ns, BAD_CAST buf_cstring(&fctx->buf), 0);

    return 0;
}


/* Callback to fetch MC:bulk-requests */
int propfind_bulkrequests(const xmlChar *name, xmlNsPtr ns,
                          struct propfind_ctx *fctx,
                          xmlNodePtr prop __attribute__((unused)),
                          xmlNodePtr resp __attribute__((unused)),
                          struct propstat propstat[],
                          void *rock __attribute__((unused)))
{
    xmlNodePtr node = xml_add_prop(HTTP_OK, fctx->ns[NS_DAV],
                                   &propstat[PROPSTAT_OK], name, ns, NULL, 0);

    if (fctx->req_tgt->collection && !fctx->req_tgt->flags &&
        !fctx->req_tgt->resource) {
        xmlNodePtr type = xmlNewChild(node, NULL, BAD_CAST "simple", NULL);
        xmlNewChild(type, NULL, BAD_CAST "max-resources", NULL);
        xmlNewChild(type, NULL, BAD_CAST "max-bytes", NULL);
#if 0
        type = xmlNewChild(node, NULL, BAD_CAST "crud", NULL);
        xmlNewChild(type, NULL, BAD_CAST "max-resources", NULL);
        xmlNewChild(type, NULL, BAD_CAST "max-bytes", NULL);
#endif
    }

    return 0;
}


/* Callback to fetch properties from resource header */
int propfind_fromhdr(const xmlChar *name, xmlNsPtr ns,
                     struct propfind_ctx *fctx,
                     xmlNodePtr prop __attribute__((unused)),
                     xmlNodePtr resp __attribute__((unused)),
                     struct propstat propstat[],
                     void *rock)
{
    const char *hdrname = (const char *) rock;
    int r = HTTP_NOT_FOUND;

    if (fctx->record &&
        (mailbox_cached_header(hdrname) != BIT32_MAX) &&
        !mailbox_cacherecord(fctx->mailbox, fctx->record)) {
        unsigned size;
        struct protstream *stream;
        hdrcache_t hdrs = NULL;
        const char **hdr;

        size = cacheitem_size(fctx->record, CACHE_HEADERS);
        stream = prot_readmap(cacheitem_base(fctx->record,
                                             CACHE_HEADERS), size);
        hdrs = spool_new_hdrcache();
        spool_fill_hdrcache(stream, NULL, hdrs, NULL);
        prot_free(stream);

        if ((hdr = spool_getheader(hdrs, (const char *) hdrname))) {
            xml_add_prop(HTTP_OK, fctx->ns[NS_DAV], &propstat[PROPSTAT_OK],
                         name, ns, BAD_CAST hdr[0], 0);
            r = 0;
        }

        spool_free_hdrcache(hdrs);
    }

    return r;
}

static struct flaggedresources {
    const char *name;
    int flag;
} fres[] = {
    { "answered", FLAG_ANSWERED },
    { "flagged", FLAG_FLAGGED },
    { "seen", FLAG_SEEN },
    { NULL, 0 } /* last is always NULL */
};

/* Callback to write a property to annotation DB */
static int proppatch_toresource(xmlNodePtr prop, unsigned set,
                         struct proppatch_ctx *pctx,
                         struct propstat propstat[],
                         void *rock __attribute__((unused)))
{
    xmlChar *freeme = NULL;
    annotate_state_t *astate = NULL;
    struct buf value = BUF_INITIALIZER;
    int r = 1; /* default to error */

    /* flags only store "exists" */

    if (!strcmp((const char *)prop->ns->href, XML_NS_SYSFLAG)) {
        struct flaggedresources *frp;
        int isset;
        for (frp = fres; frp->name; frp++) {
            if (strcasecmp((const char *)prop->name, frp->name)) continue;
            r = 0; /* ok to do nothing */
            isset = pctx->record->system_flags & frp->flag;
            if (set) {
                if (isset) goto done;
                pctx->record->system_flags |= frp->flag;
            }
            else {
                if (!isset) goto done;
                pctx->record->system_flags &= ~frp->flag;
            }
            r = mailbox_rewrite_index_record(pctx->mailbox, pctx->record);
            goto done;
        }
        goto done;
    }

    if (!strcmp((const char *)prop->ns->href, XML_NS_USERFLAG)) {
        int userflag = 0;
        int isset;
        r = mailbox_user_flag(pctx->mailbox, (const char *)prop->name, &userflag, 1);
        if (r) goto done;
        isset = pctx->record->user_flags[userflag/32] & (1<<userflag%31);
        if (set) {
            if (isset) goto done;
            pctx->record->user_flags[userflag/32] |= (1<<userflag%31);
        }
        else {
            if (!isset) goto done;
            pctx->record->user_flags[userflag/32] &= ~(1<<userflag%31);
        }
        r = mailbox_rewrite_index_record(pctx->mailbox, pctx->record);
        goto done;
    }

    /* otherwise it's a database annotation */

    buf_reset(&pctx->buf);
    buf_printf(&pctx->buf, DAV_ANNOT_NS "<%s>%s",
               (const char *) prop->ns->href, prop->name);

    if (set) {
        freeme = xmlNodeGetContent(prop);
        buf_init_ro_cstr(&value, (const char *)freeme);
    }

    r = mailbox_get_annotate_state(pctx->mailbox, pctx->record->uid, &astate);
    if (!r) r = annotate_state_writemask(astate, buf_cstring(&pctx->buf), httpd_userid, &value);
    /* we need to rewrite the record to update the modseq because the layering
     * of annotations and mailboxes is broken */
    if (!r) r = mailbox_rewrite_index_record(pctx->mailbox, pctx->record);

 done:

    if (!r) {
        xml_add_prop(HTTP_OK, pctx->ns[NS_DAV], &propstat[PROPSTAT_OK],
                     prop->name, prop->ns, NULL, 0);
    }
    else {
        xml_add_prop(HTTP_SERVER_ERROR, pctx->ns[NS_DAV],
                     &propstat[PROPSTAT_ERROR], prop->name, prop->ns, NULL, 0);
    }

    if (freeme) xmlFree(freeme);

    return 0;
}


/* Callback to read a property from annotation DB */
static int propfind_fromresource(const xmlChar *name, xmlNsPtr ns,
                                 struct propfind_ctx *fctx,
                                 xmlNodePtr prop __attribute__((unused)),
                                 xmlNodePtr resp __attribute__((unused)),
                                 struct propstat propstat[],
                                 void *rock __attribute__((unused)))
{
    struct buf attrib = BUF_INITIALIZER;
    xmlNodePtr node;
    int r = 0; /* default no error */

    if (!strcmp((const char *)ns->href, XML_NS_SYSFLAG)) {
        struct flaggedresources *frp;
        int isset;
        for (frp = fres; frp->name; frp++) {
            if (strcasecmp((const char *)name, frp->name)) continue;
            isset = fctx->record->system_flags & frp->flag;
            if (isset)
                buf_setcstr(&attrib, "1");
            goto done;
        }
        goto done;
    }

    if (!strcmp((const char *)ns->href, XML_NS_USERFLAG)) {
        int userflag = 0;
        int isset;
        r = mailbox_user_flag(fctx->mailbox, (const char *)name, &userflag, 0);
        if (r) goto done;
        isset = fctx->record->user_flags[userflag/32] & (1<<userflag%31);
        if (isset)
            buf_setcstr(&attrib, "1");
        goto done;
    }

    /* otherwise it's a DB annotation */

    buf_reset(&fctx->buf);
    buf_printf(&fctx->buf, DAV_ANNOT_NS "<%s>%s",
               (const char *) ns->href, name);

    r = annotatemore_msg_lookup(fctx->mailbox->name, fctx->record->uid,
                                buf_cstring(&fctx->buf), NULL, &attrib);

done:
    if (r) r = HTTP_SERVER_ERROR;
    else if (!buf_len(&attrib)) r = HTTP_NOT_FOUND;

    if (!r) {
        node = xml_add_prop(HTTP_OK, fctx->ns[NS_DAV], &propstat[PROPSTAT_OK],
                            name, ns, NULL, 0);
        xmlAddChild(node, xmlNewCDataBlock(fctx->root->doc,
                                           BAD_CAST buf_cstring(&attrib),
                                           buf_len(&attrib)));
    }

    buf_free(&attrib);

    return r;
}


/* Callback to read a property from annotation DB */
int propfind_fromdb(const xmlChar *name, xmlNsPtr ns,
                    struct propfind_ctx *fctx,
                    xmlNodePtr prop, xmlNodePtr resp,
                    struct propstat propstat[], void *rock)
{
    struct buf attrib = BUF_INITIALIZER;
    xmlNodePtr node;
    int r = 0;

    if (fctx->req_tgt->resource) {
        if (!fctx->record) return HTTP_NOT_FOUND;
        return propfind_fromresource(name, ns, fctx, prop, resp, propstat, rock);
    }

    buf_reset(&fctx->buf);
    buf_printf(&fctx->buf, DAV_ANNOT_NS "<%s>%s",
               (const char *) ns->href, name);

    if (fctx->mbentry && !fctx->record) {
        r = annotatemore_lookupmask(fctx->mbentry->name,
                                    buf_cstring(&fctx->buf),
                                    httpd_userid, &attrib);
    }

    if (r) return HTTP_SERVER_ERROR;
    if (!buf_len(&attrib)) return HTTP_NOT_FOUND;

    node = xml_add_prop(HTTP_OK, fctx->ns[NS_DAV], &propstat[PROPSTAT_OK],
                        name, ns, NULL, 0);
    xmlAddChild(node, xmlNewCDataBlock(fctx->root->doc,
                                       BAD_CAST buf_cstring(&attrib),
                                       buf_len(&attrib)));

    buf_free(&attrib);

    return 0;
}

/* Callback to write a property to annotation DB */
int proppatch_todb(xmlNodePtr prop, unsigned set,
                   struct proppatch_ctx *pctx,
                   struct propstat propstat[],
                   void *rock)
{
    xmlChar *freeme = NULL;
    annotate_state_t *astate = NULL;
    struct buf value = BUF_INITIALIZER;
    int r;

    if (pctx->txn->req_tgt.resource)
        return proppatch_toresource(prop, set, pctx, propstat, NULL);

    buf_reset(&pctx->buf);
    buf_printf(&pctx->buf, DAV_ANNOT_NS "<%s>%s",
               (const char *) prop->ns->href, prop->name);

    if (set) {
        if (rock) {
            buf_init_ro_cstr(&value, (const char *)rock);
        }
        else {
            freeme = xmlNodeGetContent(prop);
            buf_init_ro_cstr(&value, (const char *)freeme);
        }
    }

    r = mailbox_get_annotate_state(pctx->mailbox, 0, &astate);
    if (!r) r = annotate_state_writemask(astate, buf_cstring(&pctx->buf),
                                         httpd_userid, &value);

    if (!r) {
        xml_add_prop(HTTP_OK, pctx->ns[NS_DAV], &propstat[PROPSTAT_OK],
                     prop->name, prop->ns, NULL, 0);
    }
    else {
        xml_add_prop(HTTP_SERVER_ERROR, pctx->ns[NS_DAV],
                     &propstat[PROPSTAT_ERROR], prop->name, prop->ns, NULL, 0);
    }

    if (freeme) xmlFree(freeme);

    return 0;
}

/* annotatemore_findall callback for adding dead properties (allprop/propname) */
static int allprop_cb(const char *mailbox __attribute__((unused)),
                      uint32_t uid __attribute__((unused)),
                      const char *entry,
                      const char *userid, const struct buf *attrib,
                      const struct annotate_metadata *mdata __attribute__((unused)),
                      void *rock)
{
    struct allprop_rock *arock = (struct allprop_rock *) rock;
    const struct prop_entry *pentry;
    char *href, *name;
    xmlNsPtr ns;
    xmlNodePtr node;

    /* Make sure its a shared entry or the user's private one */
    if (userid && *userid && strcmp(userid, arock->fctx->userid)) return 0;

    /* Split entry into namespace href and name ( <href>name ) */
    buf_setcstr(&arock->fctx->buf, entry + strlen(DAV_ANNOT_NS) + 1);
    href = (char *) buf_cstring(&arock->fctx->buf);
    if ((name = strchr(href, '>'))) *name++ = '\0';
    else if ((name = strchr(href, ':'))) *name++ = '\0';

    /* Look for a match against live properties */
    for (pentry = arock->fctx->lprops;
         pentry->name &&
             (strcmp(name, pentry->name) ||
              strcmp(href, known_namespaces[pentry->ns].href));
         pentry++);

    if (pentry->name &&
        (arock->fctx->mode == PROPFIND_ALL    /* Skip all live properties */
         || (pentry->flags & PROP_ALLPROP)))  /* Skip those already included */
        return 0;

    /* Look for an instance of this namespace in our response */
    ns = hash_lookup(href, arock->fctx->ns_table);
    if (!ns) {
        char prefix[5];
        snprintf(prefix, sizeof(prefix), "X%u", arock->fctx->prefix_count++);
        ns = xmlNewNs(arock->fctx->root, BAD_CAST href, BAD_CAST prefix);
        hash_insert(href, ns, arock->fctx->ns_table);
    }

    /* XXX - can return the same property multiple times with annotate masks! */

    /* Add the dead property to the response */
    node = xml_add_prop(HTTP_OK, arock->fctx->ns[NS_DAV],
                        &arock->propstat[PROPSTAT_OK],
                        BAD_CAST name, ns, NULL, 0);

    if (arock->fctx->mode == PROPFIND_ALL) {
        xmlAddChild(node, xmlNewCDataBlock(arock->fctx->root->doc,
                                           BAD_CAST attrib->s, attrib->len));
    }

    return 0;
}


static int prescreen_prop(const struct prop_entry *entry,
                          xmlNodePtr prop,
                          struct propfind_ctx *fctx)
{
    unsigned allowed = 1;

    if (fctx->req_tgt->resource && !(entry->flags & PROP_RESOURCE)) allowed = 0;
    else if (entry->flags & PROP_PRESCREEN) {
        allowed = !entry->get(prop->name, NULL, fctx,
                              prop, NULL, NULL, entry->rock);
    }

    return allowed;
}


/* Parse the requested properties and create a linked list of fetch callbacks.
 * The list gets reused for each href if Depth > 0
 */
static int preload_proplist(xmlNodePtr proplist, struct propfind_ctx *fctx)
{
    int ret = 0;
    xmlNodePtr prop;
    const struct prop_entry *entry;
    struct propfind_entry_list *tail = NULL;

    switch (fctx->mode) {
    case PROPFIND_ALL:
    case PROPFIND_NAME:
        /* Add live properties for allprop/propname */
        for (entry = fctx->lprops; entry->name; entry++) {
            if (entry->flags & PROP_ALLPROP) {
                /* Pre-screen request based on prop flags */
                int allowed = prescreen_prop(entry, NULL, fctx);

                if (allowed || fctx->mode == PROPFIND_ALL) {
                    struct propfind_entry_list *nentry =
                        xzmalloc(sizeof(struct propfind_entry_list));

                    ensure_ns(fctx->ns, entry->ns, fctx->root,
                              known_namespaces[entry->ns].href,
                              known_namespaces[entry->ns].prefix);

                    nentry->name = xmlStrdup(BAD_CAST entry->name);
                    nentry->ns = fctx->ns[entry->ns];
                    if (allowed) {
                        nentry->flags = entry->flags;
                        nentry->get = entry->get;
                        nentry->prop = NULL;
                        nentry->rock = entry->rock;
                    }

                    /* Append new entry to linked list */
                    if (tail) {
                        tail->next = nentry;
                        tail = nentry;
                    }
                    else tail = fctx->elist = nentry;
                }
            }
        }
        /* Fall through and build hash table of namespaces */
        GCC_FALLTHROUGH

    case PROPFIND_EXPAND:
        /* Add all namespaces attached to the response to our hash table */
        if (!fctx->ns_table->size) {
            xmlNsPtr nsDef;

            construct_hash_table(fctx->ns_table, 10, 1);

            for (nsDef = fctx->root->nsDef; nsDef; nsDef = nsDef->next) {
                hash_insert((const char *) nsDef->href, nsDef, fctx->ns_table);
            }
        }
    }

    /* Iterate through requested properties */
    for (prop = proplist; !*fctx->ret && prop; prop = prop->next) {
        if (prop->type == XML_ELEMENT_NODE) {
            struct propfind_entry_list *nentry;
            xmlChar *name, *namespace = NULL;
            xmlNsPtr ns;
            const char *ns_href;
            unsigned i;

            if (!prop->ns) return HTTP_BAD_REQUEST;

            ns = prop->ns;
            ns_href = (const char *) ns->href;

            if (fctx->mode == PROPFIND_EXPAND) {
                /* Get name/namespace from <property> */
                name = xmlGetProp(prop, BAD_CAST "name");
                namespace = xmlGetProp(prop, BAD_CAST "namespace");

                if (namespace) {
                    ns_href = (const char *) namespace;
                    ns = NULL;
                }
            }
            else {
                /* node IS the property */
                name = xmlStrdup(prop->name);
            }

            /* Look for this namespace in our known array */
            for (i = 0; i < NUM_NAMESPACE; i++) {
                if (!strcmp(ns_href, known_namespaces[i].href)) {
                    ensure_ns(fctx->ns, i, fctx->root,
                              known_namespaces[i].href,
                              known_namespaces[i].prefix);
                    ns = fctx->ns[i];
                    break;
                }
            }

            if (namespace) {
                if (!ns) {
                    /* Look for namespace in hash table */
                    ns = hash_lookup(ns_href, fctx->ns_table);
                    if (!ns) {
                        char prefix[6];
                        snprintf(prefix, sizeof(prefix),
                                 "X%X", strhash(ns_href) & 0xffff);
                        ns = xmlNewNs(fctx->root,
                                      BAD_CAST ns_href, BAD_CAST prefix);
                        hash_insert(ns_href, ns, fctx->ns_table);
                    }
                }
                xmlFree(namespace);
            }

            /* Look for a match against our known properties */
            for (entry = fctx->lprops;
                 entry->name &&
                     (strcmp((const char *) name, entry->name) ||
                      strcmp((const char *) ns->href,
                             known_namespaces[entry->ns].href));
                 entry++);

            /* Skip properties already included by allprop */
            if (fctx->mode == PROPFIND_ALL && (entry->flags & PROP_ALLPROP)) {
                xmlFree(name);
                continue;
            }

            nentry = xzmalloc(sizeof(struct propfind_entry_list));
            nentry->name = name;
            nentry->ns = ns;
            if (entry->name) {
                /* Found a match - Pre-screen request based on prop flags */
                if (prescreen_prop(entry, prop, fctx)) {
                    nentry->flags = entry->flags;
                    nentry->get = entry->get;
                    nentry->prop = prop;
                    nentry->rock = entry->rock;
                }
                ret = *fctx->ret;
            }
            else {
                /* No match, treat as a dead property.
                   Need to look at both collections and resources */
                nentry->flags = PROP_COLLECTION | PROP_RESOURCE;
                nentry->get = propfind_fromdb;
                nentry->prop = NULL;
                nentry->rock = NULL;
            }

            /* Append new entry to linked list */
            if (tail) {
                tail->next = nentry;
                tail = nentry;
            }
            else tail = fctx->elist = nentry;
        }
    }

    return ret;
}


/* Execute the given property patch instructions */
static int do_proppatch(struct proppatch_ctx *pctx, xmlNodePtr instr)
{
    struct propstat propstat[NUM_PROPSTAT];
    int i;

    memset(propstat, 0, NUM_PROPSTAT * sizeof(struct propstat));

    /* Iterate through propertyupdate children */
    for (; instr; instr = instr->next) {
        if (instr->type == XML_ELEMENT_NODE) {
            xmlNodePtr prop;
            unsigned set = 0;

            if (!xmlStrcmp(instr->name, BAD_CAST "set")) set = 1;
            else if ((pctx->txn->meth == METH_PROPPATCH) &&
                     !xmlStrcmp(instr->name, BAD_CAST "remove")) set = 0;
            else {
                syslog(LOG_INFO, "Unknown PROPPATCH instruction");
                pctx->txn->error.desc = "Unknown PROPPATCH instruction";
                return HTTP_BAD_REQUEST;
            }

            /* Find child element */
            for (prop = instr->children;
                 prop && prop->type != XML_ELEMENT_NODE; prop = prop->next);
            if (!prop || xmlStrcmp(prop->name, BAD_CAST "prop")) {
                pctx->txn->error.desc = "Missing prop element";
                return HTTP_BAD_REQUEST;
            }

            /* Iterate through requested properties */
            for (prop = prop->children; prop; prop = prop->next) {
                if (prop->type == XML_ELEMENT_NODE) {
                    const struct prop_entry *entry;

                    /* Look for a match against our known properties */
                    for (entry = pctx->lprops;
                         entry->name &&
                             (strcmp((const char *) prop->name, entry->name) ||
                              !prop->ns ||
                              strcmp((const char *) prop->ns->href,
                                     known_namespaces[entry->ns].href));
                         entry++);

                    if (entry->name) {
                        if (!entry->put) {
                            /* Protected property */
                            xml_add_prop(HTTP_FORBIDDEN, pctx->ns[NS_DAV],
                                         &propstat[PROPSTAT_FORBID],
                                         prop->name, prop->ns, NULL,
                                         DAV_PROT_PROP);
                            *pctx->ret = HTTP_FORBIDDEN;
                        }
                        else {
                            /* Write "live" property */
                            entry->put(prop, set, pctx, propstat, entry->rock);
                        }
                    }
                    else if (!prop->ns) {
                        /* Property with no namespace */
                        xmlNodePtr newprop =
                            xml_add_prop(HTTP_FORBIDDEN, pctx->ns[NS_DAV],
                                         &propstat[PROPSTAT_FORBID],
                                         prop->name, NULL, NULL, 0);
                        xmlSetNs(newprop, NULL);
                        *pctx->ret = HTTP_FORBIDDEN;
                    }
                    else {
                        /* Write "dead" property */
                        proppatch_todb(prop, set, pctx, propstat, NULL);
                    }
                }
            }
        }
    }

    /* One or more of the properties failed */
    if (*pctx->ret && propstat[PROPSTAT_OK].root) {
        /* 200 status must become 424 */
        propstat[PROPSTAT_FAILEDDEP].root = propstat[PROPSTAT_OK].root;
        propstat[PROPSTAT_FAILEDDEP].status = HTTP_FAILED_DEP;
        propstat[PROPSTAT_OK].root = NULL;
    }

    /* Add status and optional error to the propstat elements
       and then add them to the response element */
    for (i = 0; i < NUM_PROPSTAT; i++) {
        struct propstat *stat = &propstat[i];

        if (stat->root) {
            xmlNewChild(stat->root, NULL, BAD_CAST "status",
                        BAD_CAST http_statusline(stat->status));
            if (stat->precond) {
                struct error_t error = { NULL, stat->precond, NULL, NULL, 0 };
                xml_add_error(stat->root, &error, pctx->ns);
            }

            xmlAddChild(pctx->root, stat->root);
        }
    }

    return 0;
}


/* Parse an XML body into a tree */
int parse_xml_body(struct transaction_t *txn, xmlNodePtr *root,
                   const char *spec_type)
{
    const char **hdr;
    xmlDocPtr doc = NULL;
    int r = 0;

    *root = NULL;

    /* Read body */
    txn->req_body.flags |= BODY_DECODE;
    r = http_read_body(httpd_in, httpd_out,
                       txn->req_hdrs, &txn->req_body, &txn->error.desc);
    if (r) {
        txn->flags.conn = CONN_CLOSE;
        return r;
    }

    if (!buf_len(&txn->req_body.payload)) return 0;

    /* Check Content-Type */
    if (!(hdr = spool_getheader(txn->req_hdrs, "Content-Type")) ||
        (!is_mediatype("text/xml", hdr[0]) &&
         !is_mediatype("application/xml", hdr[0]) &&
         !(spec_type && is_mediatype(spec_type, hdr[0])))) {
        txn->error.desc = "This method requires an XML body";
        return HTTP_BAD_MEDIATYPE;
    }

    /* Parse the XML request */
    doc = xmlCtxtReadMemory(txn->conn->xml, buf_cstring(&txn->req_body.payload),
                            buf_len(&txn->req_body.payload), NULL, NULL,
                            XML_PARSE_NOERROR | XML_PARSE_NOWARNING);
    if (!doc) {
        txn->error.desc = "Unable to parse XML body";
        return HTTP_BAD_REQUEST;
    }
    else {
        xmlErrorPtr err = xmlCtxtGetLastError(txn->conn->xml);
        if (err) {
            xmlFreeDoc(doc);
            txn->error.desc = err->message;
            return HTTP_BAD_REQUEST;
        }
    }

    /* Get the root element of the XML request */
    if (!(*root = xmlDocGetRootElement(doc))) {
        xmlFreeDoc(doc);
        txn->error.desc = "Missing root element in request";
        return HTTP_BAD_REQUEST;
    }

    return 0;
}

/* Perform an ACL request
 *
 * preconditions:
 *   DAV:no-ace-conflict
 *   DAV:no-protected-ace-conflict
 *   DAV:no-inherited-ace-conflict
 *   DAV:limited-number-of-aces
 *   DAV:deny-before-grant
 *   DAV:grant-only
 *   DAV:no-invert
 *   DAV:no-abstract
 *   DAV:not-supported-privilege
 *   DAV:missing-required-principal
 *   DAV:recognized-principal
 *   DAV:allowed-principal
 *
 * The standard behavior of the ACL method is to completely replace the existing
 * ACL with the one in the request.  We treat the <deny> element as providing
 * "negative" rights (-identifier) in IMAP-speak.  Additionally, we treat
 * the special DAV identifiers as follows:
 *
 *   <all> == IMAP "anyone"
 *   <unauthenticated> == IMAP "anonymous"
 *   <authenticated> == IMAP "anyone -anonymous"
 */
int meth_acl(struct transaction_t *txn, void *params)
{
    struct meth_params *aparams = (struct meth_params *) params;
    int ret = 0, r, rights;
    xmlDocPtr indoc = NULL;
    xmlNodePtr root, ace;
    struct mailbox *mailbox = NULL;
    struct buf acl = BUF_INITIALIZER;

    /* Response should not be cached */
    txn->flags.cc |= CC_NOCACHE;

    /* Parse the path */
    if ((r = aparams->parse_path(txn->req_uri->path,
                                 &txn->req_tgt, &txn->error.desc))) return r;

    /* Make sure method is allowed (only allowed on collections) */
    if (!(txn->req_tgt.allow & ALLOW_ACL)) {
        txn->error.desc = "ACLs can only be set on collections\r\n";
        syslog(LOG_DEBUG, "Tried to set ACL on non-collection");
        return HTTP_NOT_ALLOWED;
    }

    if (!mboxname_userownsmailbox(httpd_userid, txn->req_tgt.mbentry->name)) {
        /* Check ACL for current user */
        rights = httpd_myrights(httpd_authstate, txn->req_tgt.mbentry);
        if (!(rights & DACL_ADMIN)) {
            /* DAV:need-privileges */
            txn->error.precond = DAV_NEED_PRIVS;
            txn->error.resource = txn->req_tgt.path;
            txn->error.rights = DACL_ADMIN;
            return HTTP_NO_PRIVS;
        }
    }

    if (txn->req_tgt.mbentry->server) {
        /* Remote mailbox */
        struct backend *be;

        be = proxy_findserver(txn->req_tgt.mbentry->server,
                              &http_protocol, httpd_userid,
                              &backend_cached, NULL, NULL, httpd_in);
        if (!be) return HTTP_UNAVAILABLE;

        return http_pipe_req_resp(be, txn);
    }

    /* Local Mailbox */

    /* Parse the ACL body */
    ret = parse_xml_body(txn, &root, NULL);
    if (!ret && !root) {
        txn->error.desc = "Missing request body\r\n";
        ret = HTTP_BAD_REQUEST;
    }
    if (ret) goto done;

    indoc = root->doc;

    /* Make sure its an DAV:acl element */
    if (!root->ns || xmlStrcmp(root->ns->href, BAD_CAST XML_NS_DAV) ||
        xmlStrcmp(root->name, BAD_CAST "acl")) {
        txn->error.desc = "Missing DAV:acl element in ACL request";
        ret = HTTP_BAD_REQUEST;
        goto done;
    }

    /* Open mailbox for writing */
    r = mailbox_open_iwl(txn->req_tgt.mbentry->name, &mailbox);
    if (r) {
        syslog(LOG_ERR, "http_mailbox_open(%s) failed: %s",
               txn->req_tgt.mbentry->name, error_message(r));
        txn->error.desc = error_message(r);
        ret = HTTP_SERVER_ERROR;
        goto done;
    }

    /* Parse the DAV:ace elements */
    for (ace = root->children; ace; ace = ace->next) {
        if (ace->type == XML_ELEMENT_NODE) {
            xmlNodePtr child = NULL, prin = NULL, privs = NULL;
            const char *userid = NULL;
            int deny = 0, rights = 0;
            char *freeme = NULL;
            char rightstr[100];
            struct request_target_t tgt;

            for (child = ace->children; child; child = child->next) {
                if (child->type == XML_ELEMENT_NODE) {
                    if (!xmlStrcmp(child->name, BAD_CAST "principal")) {
                        if (prin) {
                            txn->error.desc = "Multiple principals in ACE\r\n";
                            ret = HTTP_BAD_REQUEST;
                            goto done;
                        }

                        for (prin = child->children; prin &&
                             prin->type != XML_ELEMENT_NODE; prin = prin->next);
                        if (!prin) {
                            txn->error.desc = "Empty principal in ACE\r\n";
                            ret = HTTP_BAD_REQUEST;
                            goto done;
                        }
                    }
                    else if (!xmlStrcmp(child->name, BAD_CAST "grant")) {
                        if (privs) {
                            txn->error.desc = "Multiple grant|deny in ACE\r\n";
                            ret = HTTP_BAD_REQUEST;
                            goto done;
                        }

                        for (privs = child->children; privs &&
                             privs->type != XML_ELEMENT_NODE; privs = privs->next);
                    }
                    else if (!xmlStrcmp(child->name, BAD_CAST "deny")) {
                        if (privs) {
                            txn->error.desc = "Multiple grant|deny in ACE\r\n";
                            ret = HTTP_BAD_REQUEST;
                            goto done;
                        }

                        for (privs = child->children; privs &&
                             privs->type != XML_ELEMENT_NODE; privs = privs->next);
                        deny = 1;
                    }
                    else if (!xmlStrcmp(child->name, BAD_CAST "invert")) {
                        /* DAV:no-invert */
                        txn->error.precond = DAV_NO_INVERT;
                        ret = HTTP_FORBIDDEN;
                        goto done;
                    }
                    else {
                        txn->error.desc = "Unknown element in ACE\r\n";
                        ret = HTTP_BAD_REQUEST;
                        goto done;
                    }
                }
            }

            if (!xmlStrcmp(prin->name, BAD_CAST "self")) {
                userid = httpd_userid;
            }
            else if (!xmlStrcmp(prin->name, BAD_CAST "owner")) {
                userid = freeme = mboxname_to_userid(txn->req_tgt.mbentry->name);
            }
            else if (!xmlStrcmp(prin->name, BAD_CAST "all")) {
                userid = "anyone";
            }
            else if (!xmlStrcmp(prin->name, BAD_CAST "authenticated")) {
                if (deny) {
                    /* DAV:grant-only */
                    txn->error.precond = DAV_GRANT_ONLY;
                    ret = HTTP_FORBIDDEN;
                    goto done;
                }
                userid = "\a"; /* flagged for use below */
            }
            else if (!xmlStrcmp(prin->name, BAD_CAST "unauthenticated")) {
                userid = "anonymous";
            }
            else if (!xmlStrcmp(prin->name, BAD_CAST "href")) {
                xmlChar *href = xmlNodeGetContent(prin);
                xmlURIPtr uri;
                const char *errstr = NULL;
                size_t plen = strlen(namespace_principal.prefix);

                uri = parse_uri(METH_UNKNOWN, (const char *) href, 1, &errstr);
                if (uri &&
                    !strncmp(namespace_principal.prefix, uri->path, plen) &&
                    uri->path[plen] == '/') {
                    memset(&tgt, 0, sizeof(struct request_target_t));
                    tgt.namespace = &namespace_principal;
                    /* XXX: there is no doubt that this leaks memory */
                    r = principal_parse_path(uri->path, &tgt, &errstr);
                    if (!r && tgt.userid) userid = tgt.userid;
                }
                if (uri) xmlFreeURI(uri);
                xmlFree(href);
            }

            if (!userid) {
                /* DAV:recognized-principal */
                txn->error.precond = DAV_RECOG_PRINC;
                ret = HTTP_FORBIDDEN;
                free(freeme);
                goto done;
            }

            for (; privs; privs = privs->next) {
                if (privs->type == XML_ELEMENT_NODE) {
                    xmlNodePtr priv = privs->children;
                    for (; priv->type != XML_ELEMENT_NODE; priv = priv->next);

                    if (aparams->acl_ext &&
                        aparams->acl_ext(txn, priv, &rights)) {
                        /* Extension (CalDAV) privileges */
                        if (txn->error.precond) {
                            ret = HTTP_FORBIDDEN;
                            free(freeme);
                            goto done;
                        }
                    }
                    else if (!xmlStrcmp(priv->ns->href,
                                        BAD_CAST XML_NS_DAV)) {
                        /* WebDAV privileges */
                        if (!xmlStrcmp(priv->name,
                                       BAD_CAST "all")) {
                            if (deny)
                                rights |= ACL_FULL; /* wipe EVERYTHING */
                            else
                                rights |= DACL_ALL;
                        }
                        else if (!xmlStrcmp(priv->name,
                                            BAD_CAST "read"))
                            rights |= DACL_READ;
                        else if (!xmlStrcmp(priv->name,
                                            BAD_CAST "write"))
                            rights |= DACL_WRITE;
                        else if (!xmlStrcmp(priv->name,
                                            BAD_CAST "write-content"))
                            rights |= DACL_WRITECONT;
                        else if (!xmlStrcmp(priv->name,
                                            BAD_CAST "write-properties"))
                            rights |= DACL_WRITEPROPS;
                        else if (!xmlStrcmp(priv->name,
                                            BAD_CAST "bind"))
                            rights |= DACL_BIND;
                        else if (!xmlStrcmp(priv->name,
                                            BAD_CAST "unbind"))
                            rights |= DACL_UNBIND;
                        else if (!xmlStrcmp(priv->name,
                                            BAD_CAST "read-current-user-privilege-set")
                                 || !xmlStrcmp(priv->name,
                                               BAD_CAST "read-acl")
                                 || !xmlStrcmp(priv->name,
                                               BAD_CAST "write-acl")
                                 || !xmlStrcmp(priv->name,
                                               BAD_CAST "unlock")
                                 || !xmlStrcmp(priv->name,
                                               BAD_CAST "share")) {
                            /* DAV:no-abstract */
                            txn->error.precond = DAV_NO_ABSTRACT;
                            ret = HTTP_FORBIDDEN;
                            free(freeme);
                            goto done;
                        }
                        else {
                            /* DAV:not-supported-privilege */
                            txn->error.precond = DAV_SUPP_PRIV;
                            ret = HTTP_FORBIDDEN;
                            free(freeme);
                            goto done;
                        }
                    }
                    else if (!xmlStrcmp(priv->ns->href,
                                   BAD_CAST XML_NS_CALDAV)) {
                        if (!xmlStrcmp(priv->name,
                                       BAD_CAST "read-free-busy"))
                            rights |= DACL_READFB;
                        else {
                            /* DAV:not-supported-privilege */
                            txn->error.precond = DAV_SUPP_PRIV;
                            ret = HTTP_FORBIDDEN;
                            free(freeme);
                            goto done;
                        }
                    }
                    else if (!xmlStrcmp(priv->ns->href,
                                   BAD_CAST XML_NS_CYRUS)) {
                        /* Cyrus-specific privileges */
                        if (!xmlStrcmp(priv->name,
                                       BAD_CAST "write-properties-collection"))
                            rights |= DACL_PROPCOL;
                        else if (!xmlStrcmp(priv->name,
                                       BAD_CAST "write-properties-resource"))
                            rights |= DACL_PROPRSRC;
                        else if (!xmlStrcmp(priv->name,
                                       BAD_CAST "make-collection"))
                            rights |= DACL_MKCOL;
                        else if (!xmlStrcmp(priv->name,
                                       BAD_CAST "remove-collection"))
                            rights |= DACL_RMCOL;
                        else if (!xmlStrcmp(priv->name,
                                       BAD_CAST "add-resource"))
                            rights |= DACL_ADDRSRC;
                        else if (!xmlStrcmp(priv->name,
                                       BAD_CAST "remove-resource"))
                            rights |= DACL_RMRSRC;
                        else if (!xmlStrcmp(priv->name,
                                       BAD_CAST "admin"))
                            rights |= DACL_ADMIN;
                        else {
                            /* DAV:not-supported-privilege */
                            txn->error.precond = DAV_SUPP_PRIV;
                            ret = HTTP_FORBIDDEN;
                            free(freeme);
                            goto done;
                        }
                    }
                    else {
                        /* DAV:not-supported-privilege */
                        txn->error.precond = DAV_SUPP_PRIV;
                        ret = HTTP_FORBIDDEN;
                        free(freeme);
                        goto done;
                    }
                }
            }

            /* gotta have something to do! */
            if (rights) {
                cyrus_acl_masktostr(rights, rightstr);

                if (*userid == '\a') {
                    /* authenticated = "anyone -anonymous" */
                    buf_printf(&acl, "anyone\t%s\t-anonymous\t%s\t",
                               rightstr, rightstr);
                }
                else {
                    buf_printf(&acl, "%s%s\t%s\t",
                               deny ? "-" : "", userid, rightstr);
                }
            }

            free(freeme);
        }
    }

    mailbox_set_acl(mailbox, buf_cstring(&acl), 1);
    r = mboxlist_sync_setacls(txn->req_tgt.mbentry->name, buf_cstring(&acl));
    if (r) {
        syslog(LOG_ERR, "mboxlist_sync_setacls(%s) failed: %s",
               txn->req_tgt.mbentry->name, error_message(r));
        txn->error.desc = error_message(r);
        ret = HTTP_SERVER_ERROR;
        goto done;
    }

    response_header(HTTP_OK, txn);

  done:
    buf_free(&acl);
    if (indoc) xmlFreeDoc(indoc);
    mailbox_close(&mailbox);
    return ret;
}


struct move_rock {
    int omlen;
    int nmlen;
    struct buf newname;
    const char *urlprefix;
    xmlNodePtr root;
    xmlNsPtr ns[NUM_NAMESPACE];
};

/* Callback for use by dav_move_collection() to move single collection */
static int move_collection(const mbentry_t *mbentry, void *rock)
{
    struct move_rock *mrock = (struct move_rock *) rock;
    int r = 0;

    buf_truncate(&mrock->newname, mrock->nmlen);
    buf_appendcstr(&mrock->newname, mbentry->name + mrock->omlen);

    if (buf_len(&mrock->newname) >= MAX_MAILBOX_NAME) {
        r = IMAP_MAILBOX_BADNAME;
    }
    else {
        /* Rename mailbox -
           Pretend we're an admin since we already renamed the parent */
        r = mboxlist_renamemailbox(mbentry->name, buf_cstring(&mrock->newname),
                                   NULL /* partition */, 0 /* uidvalidity */,
                                   1 /* admin */, httpd_userid, httpd_authstate,
                                   NULL, 0, 0, 1 /* ignorequota */);
    }

    if (r) {
        struct error_t err = { error_message(r), 0, NULL, NULL, 0 };
        struct buf href = BUF_INITIALIZER;
        xmlNodePtr resp;
        mbname_t *mbname;
        const strarray_t *boxes;
        int n, size, code;

        if (!mrock->root) {
            /* Create new <multistatus> */
            mrock->root =
                init_xml_response("multistatus", NS_DAV, NULL, mrock->ns);
            if (!mrock->root) return HTTP_SERVER_ERROR;
        }

        /* Add new <response> element */
        resp = xmlNewChild(mrock->root, mrock->ns[NS_DAV],
                           BAD_CAST "response", NULL);
        if (!resp) return HTTP_SERVER_ERROR;

        /* Generate href for destination collection */
        mbname = mbname_from_intname(buf_cstring(&mrock->newname));

        buf_setcstr(&href, mrock->urlprefix);

        if (mbname_localpart(mbname)) {
            const char *domain =
                mbname_domain(mbname) ? mbname_domain(mbname) :
                httpd_extradomain;

            buf_printf(&href, "/%s/%s",
                       USER_COLLECTION_PREFIX, mbname_localpart(mbname));
            if (domain) buf_printf(&href, "@%s", domain);
        }
        buf_putc(&href, '/');

        boxes = mbname_boxes(mbname);
        size = strarray_size(boxes);
        for (n = 1; n < size; n++) {
            buf_appendcstr(&href, strarray_nth(boxes, n));
            buf_putc(&href, '/');
        }
        mbname_free(&mbname);

        /* Add <href> element */
        xml_add_href(resp, NULL, buf_cstring(&href));

        /* Determine HTTP response code */
        switch (r) {
        case IMAP_MAILBOX_BADNAME:
            code = HTTP_FORBIDDEN;
            break;

        case IMAP_MAILBOX_EXISTS:
            code = HTTP_PRECOND_FAILED;
            break;

        case IMAP_PERMISSION_DENIED:
            code = HTTP_FORBIDDEN;
            err.precond = DAV_NEED_PRIVS;
            err.rights = DACL_UNBIND;
            err.resource = buf_cstring(&href);
            break;

        default:
            code = HTTP_SERVER_ERROR;
            break;
        }

        /* Add <status> element */
        xmlNewChild(resp, NULL, BAD_CAST "status",
                    BAD_CAST http_statusline(code));

        /* Add <error> element */
        xml_add_error(resp, &err, mrock->ns);

        buf_free(&href);

        /* XXX  Per RFC 4918, we SHOULD continue to move non-children */
    }

    return r;
}

/* Callback for use by dav_move_collection() ro remove a single collection */
static int remove_collection(const mbentry_t *mbentry,
                             void *rock __attribute__((unused)))
{
    int r;

    /* Delete mailbox -
       Pretend we're an admin since we already deleted the parent */
    if (mboxlist_delayed_delete_isenabled()) {
        r = mboxlist_delayed_deletemailbox(mbentry->name, 1, /* admin */
                                           httpd_userid, httpd_authstate,
                                           NULL, 1 /* checkacl */,
                                           0 /* localonly */, 0 /* force */);
    }
    else {
        r = mboxlist_deletemailbox(mbentry->name, 1, /* admin */
                                   httpd_userid, httpd_authstate,
                                   NULL, 1 /* checkacl */,
                                   0 /* localonly */, 0 /* force */);
    }

    return r;
}

static int dav_move_collection(struct transaction_t *txn,
                               struct request_target_t *dest_tgt,
                               int overwrite)
{
    int r = 0, recursive = 1, rights;
    int omlen, nmlen;
    char *oldmailboxname = txn->req_tgt.mbentry->name;
    char *newmailboxname = dest_tgt->mbentry->name;
    struct mboxevent *mboxevent = NULL;

    /* Make sure we're moving within the same user */
    if (!mboxname_same_userid(newmailboxname, oldmailboxname)) {
        txn->error.desc = "Can only move within same user";
        return HTTP_FORBIDDEN;
    }

    /* Check ACL for current user on source mailbox */
    rights = httpd_myrights(httpd_authstate, txn->req_tgt.mbentry);
    if ((rights & DACL_UNBIND) != DACL_UNBIND) {
        /* DAV:need-privileges */
        txn->error.precond = DAV_NEED_PRIVS;
        txn->error.resource = txn->req_tgt.path;
        txn->error.rights = DACL_UNBIND;
        return HTTP_NO_PRIVS;
    }

    if (txn->req_tgt.mbentry->server) {
        /* Remote source mailbox */
        struct backend *be;

        be = proxy_findserver(txn->req_tgt.mbentry->server,
                              &http_protocol, httpd_userid,
                              &backend_cached, NULL, NULL, httpd_in);
        if (!be) return HTTP_UNAVAILABLE;

        return http_pipe_req_resp(be, txn);
    }

    /* Local source mailbox */

    /* If we're renaming something inside of something else,
       don't recursively rename */
    omlen = strlen(oldmailboxname);
    nmlen = strlen(newmailboxname);
    if (omlen < nmlen) {
        if (!strncmp(oldmailboxname, newmailboxname, omlen) &&
            newmailboxname[omlen] == '.') {
            recursive = 0;
        }
    } else {
        if (!strncmp(oldmailboxname, newmailboxname, nmlen) &&
            oldmailboxname[nmlen] == '.') {
            recursive = 0;
        }
    }

    r = mboxlist_createmailboxcheck(newmailboxname, 0, NULL, httpd_userisadmin,
                                    httpd_userid, httpd_authstate,
                                    NULL, NULL, 0 /* force */);

    if (r == IMAP_MAILBOX_EXISTS && overwrite) {
        /* Attempt to delete existing base mailbox */
        overwrite = -1;

        mboxevent = mboxevent_new(EVENT_MAILBOX_DELETE);

        if (mboxlist_delayed_delete_isenabled()) {
            r = mboxlist_delayed_deletemailbox(newmailboxname,
                                               httpd_userisadmin,
                                               httpd_userid, httpd_authstate,
                                               mboxevent, 1 /* checkacl */,
                                               0 /* localonly*/, 0 /* force */);
        }
        else {
            r = mboxlist_deletemailbox(newmailboxname,
                                       httpd_userisadmin,
                                       httpd_userid, httpd_authstate,
                                       mboxevent, 1 /* checkacl */,
                                       0 /* localonly*/, 0 /* force */);
        }

        if (!r) mboxevent_notify(&mboxevent);
        mboxevent_free(&mboxevent);

        /* Attempt to delete all existing submailboxes */
        if (!r && recursive) {
            char nmbn[MAX_MAILBOX_BUFFER];

            strcpy(nmbn, newmailboxname);
            strcat(nmbn, ".");

            r = mboxlist_allmbox(nmbn, remove_collection, NULL, 0);
        }
    }
    if (r) goto done;

    /* Attempt to rename the base mailbox */
    mboxevent = mboxevent_new(EVENT_MAILBOX_RENAME);

    r = mboxlist_renamemailbox(oldmailboxname, newmailboxname,
                               NULL /* partition */, 0 /* uidvalidity */,
                               httpd_userisadmin, httpd_userid, httpd_authstate,
                               mboxevent, 0, 0, 1 /* ignorequota */);

    if (!r) mboxevent_notify(&mboxevent);
    mboxevent_free(&mboxevent);

    /* Attempt to rename all submailboxes */
    if (!r && recursive) {
        char ombn[MAX_MAILBOX_BUFFER];
        struct move_rock mrock =
            { ++omlen, ++nmlen, BUF_INITIALIZER, dest_tgt->namespace->prefix, NULL, {0} };

        strcpy(ombn, oldmailboxname);
        strcat(ombn, ".");

        /* Setup the rock */
        buf_setcstr(&mrock.newname, newmailboxname);
        buf_putc(&mrock.newname, '.');

        r = mboxlist_allmbox(ombn, move_collection, &mrock, 0);
        buf_free(&mrock.newname);

        if (mrock.root) {
            xml_response(HTTP_MULTI_STATUS, txn, mrock.root->doc);
            xmlFreeDoc(mrock.root->doc);
            return 0;
        }
    }

  done:
    switch (r) {
    case 0:
        return (overwrite < 0) ? HTTP_NO_CONTENT : HTTP_CREATED;

    case IMAP_MAILBOX_EXISTS:
        return HTTP_PRECOND_FAILED;

    case IMAP_PERMISSION_DENIED:
        /* DAV:need-privileges */
        txn->error.precond = DAV_NEED_PRIVS;
        txn->error.resource = dest_tgt->path;
        txn->error.rights = (overwrite < 0) ? DACL_UNBIND : DACL_BIND;
        return HTTP_NO_PRIVS;

    default:
        txn->error.desc = error_message(r);
        return HTTP_SERVER_ERROR;
    }
}



/* Perform a COPY/MOVE request
 *
 * preconditions:
 *   *DAV:need-privileges
 */
int meth_copy_move(struct transaction_t *txn, void *params)
{
    struct meth_params *cparams = (struct meth_params *) params;
    int ret = HTTP_CREATED, overwrite = 1, r, precond, rights;
    const char **hdr;
    xmlURIPtr dest_uri;
    static struct request_target_t dest_tgt;  /* Parsed destination URL -
                                                 static for Location resp hdr */
    struct backend *src_be = NULL, *dest_be = NULL;
    struct mailbox *src_mbox = NULL, *dest_mbox = NULL;
    struct dav_data *ddata;
    struct index_record src_rec;
    const char *etag = NULL;
    time_t lastmod = 0;
    unsigned meth_move = (txn->meth == METH_MOVE);
    void *src_davdb = NULL, *dest_davdb = NULL, *obj = NULL;
    struct buf msg_buf = BUF_INITIALIZER, body_buf;

    memset(&dest_tgt, 0, sizeof(struct request_target_t));

    /* Response should not be cached */
    txn->flags.cc |= CC_NOCACHE;

    /* Parse the source path */
    if ((r = cparams->parse_path(txn->req_uri->path,
                                 &txn->req_tgt, &txn->error.desc))) return r;

    /* Make sure method is allowed (not allowed on collections yet) */
    if (!(txn->req_tgt.allow & ALLOW_WRITE)) return HTTP_NOT_ALLOWED;

    /* Check for mandatory Destination header */
    if (!(hdr = spool_getheader(txn->req_hdrs, "Destination"))) {
        txn->error.desc = "Missing Destination header";
        return HTTP_BAD_REQUEST;
    }

    /* Parse destination URI */
    if (!(dest_uri = parse_uri(METH_UNKNOWN, hdr[0], 1, &txn->error.desc))) {
        txn->error.desc = "Illegal Destination target URI";
        return HTTP_BAD_REQUEST;
    }

    /* Make sure source and dest resources are NOT the same */
    if (!strcmp(txn->req_uri->path, dest_uri->path)) {
        txn->error.desc = "Source and destination resources are the same";
        ret = HTTP_FORBIDDEN;
        goto done;
    }

    /* Check for COPY/MOVE on collection */
    if (!txn->req_tgt.resource) {
        if (meth_move) {
            /* Use our own entry for dest to suppress lookup in parse_path() */
            dest_tgt.mbentry = mboxlist_entry_create();
        }
        else {
            /* We don't yet handle COPY on collections */
            ret = HTTP_NOT_ALLOWED;
            goto done;
        }
    }

    /* Parse the destination path */
    dest_tgt.namespace = txn->req_tgt.namespace;
    r = cparams->parse_path(dest_uri->path, &dest_tgt, &txn->error.desc);
    if (r) {
        ret = r;
        goto done;
    }

    /* Replace cached Destination header with just the absolute path */
    spool_replace_header(xstrdup("Destination"),
                         xstrdup(dest_tgt.path), txn->req_hdrs);

    /* Check for optional Overwrite header */
    if ((hdr = spool_getheader(txn->req_hdrs, "Overwrite")) &&
        !strcmp(hdr[0], "F")) {
        overwrite = 0;
    }

    /* Handle MOVE on collection */
    if (!txn->req_tgt.resource) {
        ret = dav_move_collection(txn, &dest_tgt, overwrite);
        goto done;
    }

    /* Make sure we have a dest resource */
    if (!dest_tgt.resource) {
        txn->error.desc = "No destination resource specified";
        ret = HTTP_BAD_REQUEST;
        goto done;
    }

    /* Check ACL for current user on source mailbox */
    rights = httpd_myrights(httpd_authstate, txn->req_tgt.mbentry);
    if (((rights & DACL_READ) != DACL_READ) ||
        (meth_move && !(rights & DACL_RMRSRC))) {
        /* DAV:need-privileges */
        txn->error.precond = DAV_NEED_PRIVS;
        txn->error.resource = txn->req_tgt.path;
        txn->error.rights =
            (rights & DACL_READ) != DACL_READ ? DACL_READ : DACL_RMRSRC;
        ret = HTTP_NO_PRIVS;
        goto done;
    }

    /* Check ACL for current user on destination */
    rights = httpd_myrights(httpd_authstate, dest_tgt.mbentry);
    if (!(rights & DACL_ADDRSRC) || !(rights & DACL_WRITECONT)) {
        /* DAV:need-privileges */
        txn->error.precond = DAV_NEED_PRIVS;
        txn->error.resource = dest_tgt.path;
        txn->error.rights =
            !(rights & DACL_ADDRSRC) ? DACL_ADDRSRC : DACL_WRITECONT;
        ret = HTTP_NO_PRIVS;
        goto done;
    }

    /* Check we're not copying within the same user */
    if (!meth_move && cparams->copy.uid_conf_precond &&
        mboxname_same_userid(dest_tgt.mbentry->name,
                             txn->req_tgt.mbentry->name)) {
        txn->error.precond = cparams->copy.uid_conf_precond;
        txn->error.desc = "Can not copy resources within same user";
        ret = HTTP_NOT_ALLOWED;
        goto done;
    }

    if (txn->req_tgt.mbentry->server) {
        /* Remote source mailbox */

        if (!dest_tgt.mbentry->server) {
            /* Local destination mailbox */

            /* XXX  Currently only supports standard Murder */
            txn->error.desc = "COPY/MOVE only supported in a standard Murder";
            ret = HTTP_NOT_ALLOWED;
        }
        else if (!(src_be = proxy_findserver(txn->req_tgt.mbentry->server,
                                             &http_protocol, httpd_userid,
                                             &backend_cached, NULL, NULL,
                                             httpd_in))) {
            txn->error.desc = "Unable to connect to source backend";
            ret = HTTP_UNAVAILABLE;
        }
        else if (!(dest_be = proxy_findserver(dest_tgt.mbentry->server,
                                              &http_protocol, httpd_userid,
                                              &backend_cached, NULL, NULL,
                                              httpd_in))) {
            txn->error.desc = "Unable to connect to destination backend";
            ret = HTTP_UNAVAILABLE;
        }
        else if (src_be == dest_be) {
            /* Simply send the COPY to the backend */
            ret = http_pipe_req_resp(src_be, txn);
        }
        else {
            /* This is the harder case: GET from source and PUT on dest */
            ret = http_proxy_copy(src_be, dest_be, txn);
        }

        goto done;
    }
    else if (dest_tgt.mbentry->server) {
        /* Local source and remote destination mailbox */

        /* XXX  Currently only supports standard Murder */
        txn->error.desc = "COPY/MOVE only supported in a standard Murder";
        ret = HTTP_NOT_ALLOWED;
        goto done;
    }

    /* Local source and destination mailboxes */

    if (!strcmp(txn->req_tgt.mbentry->name, dest_tgt.mbentry->name)) {
        /* Same source and destination - Open source mailbox for writing */
        r = mailbox_open_iwl(txn->req_tgt.mbentry->name, &src_mbox);
        dest_mbox = src_mbox;
    }
    else if (meth_move) {
        /* Open source mailbox for writing */
        r = mailbox_open_iwl(txn->req_tgt.mbentry->name, &src_mbox);
    }
    else {
        /* Open source mailbox for reading */
        r = mailbox_open_irl(txn->req_tgt.mbentry->name, &src_mbox);
    }
    if (r) {
        syslog(LOG_ERR, "mailbox_open_i%cl(%s) failed: %s",
               (meth_move ||
                !strcmp(txn->req_tgt.mbentry->name, dest_tgt.mbentry->name)) ?
               'w' : 'r',
               txn->req_tgt.mbentry->name, error_message(r));
        txn->error.desc = error_message(r);
        ret = HTTP_SERVER_ERROR;
        goto done;
    }

    /* Open the DAV DB corresponding to the src mailbox */
    src_davdb = cparams->davdb.open_db(src_mbox);

    /* Find message UID for the source resource */
    cparams->davdb.lookup_resource(src_davdb, txn->req_tgt.mbentry->name,
                                   txn->req_tgt.resource,
                                   (void **) &ddata, 0);
    if (!ddata->rowid) {
        ret = HTTP_NOT_FOUND;
        goto done;
    }

    if (ddata->imap_uid) {
        /* Mapped URL - Fetch index record for the resource */
        r = mailbox_find_index_record(src_mbox, ddata->imap_uid, &src_rec);
        if (r) {
            txn->error.desc = error_message(r);
            ret = HTTP_SERVER_ERROR;
            goto done;
        }

        etag = message_guid_encode(&src_rec.guid);
        lastmod = src_rec.internaldate;
    }
    else {
        /* Unmapped URL (empty resource) */
        src_rec.uid = 0;
        src_rec.recno = ddata->rowid;
        etag = NULL;
        lastmod = ddata->creationdate;
    }

    /* Check any preconditions on source */
    precond = cparams->check_precond(txn, params, src_mbox,
                                     (void *) ddata, etag, lastmod);

    switch (precond) {
    case HTTP_OK:
        break;

    case HTTP_LOCKED:
        txn->error.precond = DAV_NEED_LOCK_TOKEN;
        txn->error.resource = txn->req_tgt.path;

        GCC_FALLTHROUGH

    default:
        /* We failed a precondition - don't perform the request */
        ret = precond;
        goto done;
    }

    if (src_rec.uid) {
        /* Mapped URL - Load message containing the resource and parse data */
        mailbox_map_record(src_mbox, &src_rec, &msg_buf);
        buf_init_ro(&body_buf, buf_base(&msg_buf) + src_rec.header_size,
                    buf_len(&msg_buf) - src_rec.header_size);
        obj = cparams->mime_types[0].to_object(&body_buf);
    }
    else {
        /* Unmapped URL (empty resource) */
        buf_init_ro_cstr(&body_buf, "");
        obj = &body_buf;
    }

    if (dest_mbox != src_mbox) {
        if (!meth_move) {
            /* Done with source mailbox */
            mailbox_unlock_index(src_mbox, NULL);
        }

        /* Open dest mailbox for writing */
        r = mailbox_open_iwl(dest_tgt.mbentry->name, &dest_mbox);
        if (r) {
            syslog(LOG_ERR, "mailbox_open_iwl(%s) failed: %s",
                   dest_tgt.mbentry->name, error_message(r));
            txn->error.desc = error_message(r);
            ret = HTTP_SERVER_ERROR;
            goto done;
        }

        /* Open the DAV DB corresponding to the dest mailbox */
        dest_davdb = cparams->davdb.open_db(dest_mbox);
    }
    else {
        dest_davdb = src_davdb;
    }

    /* Find message UID for the dest resource, if exists */
    cparams->davdb.lookup_resource(dest_davdb, dest_tgt.mbentry->name,
                                   dest_tgt.resource, (void **) &ddata, 0);
    /* XXX  Check errors */

    /* Check any preconditions on destination */
    if (ddata->rowid && !overwrite) {
        /* Don't overwrite the destination resource */
        ret = HTTP_PRECOND_FAILED;
        goto done;
    }

    /* Store the resource at destination */
    ret = cparams->copy.proc(txn, obj,
                             dest_mbox, dest_tgt.resource, dest_davdb, 0);

    if (dest_mbox != src_mbox) {
        /* Done with destination mailbox */
        mailbox_unlock_index(dest_mbox, NULL);
    }

    switch (ret) {
    case HTTP_CREATED:
    case HTTP_NO_CONTENT:
        if (meth_move) {
            /* Expunge the source message */
            if (src_rec.uid) {
                /* Mapped URL */
                src_rec.system_flags |= FLAG_EXPUNGED;
                if ((r = mailbox_rewrite_index_record(src_mbox, &src_rec))) {
                    syslog(LOG_ERR, "expunging src record (%s) failed: %s",
                           txn->req_tgt.mbentry->name, error_message(r));
                    txn->error.desc = error_message(r);
                    ret = HTTP_SERVER_ERROR;
                    goto done;
                }
            }
            else {
                /* Unmapped URL (empty resource) */
                cparams->davdb.delete_resourceLOCKONLY(src_davdb, src_rec.recno);
            }
        }
    }

  done:
    if (ret == HTTP_CREATED) {
        /* Tell client where to find the new resource */
        txn->location = dest_tgt.path;
    }
    else {
        /* Don't confuse client by providing ETag of Destination resource */
        txn->resp_body.etag = NULL;
    }

    if (obj && cparams->mime_types[0].free) cparams->mime_types[0].free(obj);
    if (dest_mbox != src_mbox) {
        if (dest_davdb) cparams->davdb.close_db(dest_davdb);
        if (dest_mbox) mailbox_close(&dest_mbox);
    }
    if (src_davdb) cparams->davdb.close_db(src_davdb);
    if (src_mbox) mailbox_close(&src_mbox);

    buf_free(&msg_buf);
    xmlFreeURI(dest_uri);
    free(dest_tgt.userid);
    mboxlist_entry_free(&dest_tgt.mbentry);

    return ret;
}


struct delete_rock {
    struct transaction_t *txn;
    struct mailbox *mailbox;
    delete_proc_t deletep;
};

static int delete_cb(void *rock, void *data)
{
    struct delete_rock *drock = (struct delete_rock *) rock;
    struct dav_data *ddata = (struct dav_data *) data;
    struct index_record record;
    int r;

    if (!ddata->imap_uid) {
        /* Unmapped URL (empty resource) */
        return 0;
    }

    /* Fetch index record for the resource */
    r = mailbox_find_index_record(drock->mailbox, ddata->imap_uid, &record);
    if (r) {
        drock->txn->error.desc = error_message(r);
        return HTTP_SERVER_ERROR;
    }

    r = drock->deletep(drock->txn, drock->mailbox, &record, data);

    return r;
}

/* Perform a DELETE request */
int meth_delete(struct transaction_t *txn, void *params)
{
    struct meth_params *dparams = (struct meth_params *) params;
    int ret = HTTP_NO_CONTENT, r = 0, precond, rights, needrights;
    struct mboxevent *mboxevent = NULL;
    struct mailbox *mailbox = NULL;
    struct dav_data *ddata;
    struct index_record record;
    const char *etag = NULL;
    time_t lastmod = 0;
    void *davdb = NULL;

    /* Response should not be cached */
    txn->flags.cc |= CC_NOCACHE;

    /* Parse the path */
    r = dparams->parse_path(txn->req_uri->path,
                            &txn->req_tgt, &txn->error.desc);
    if (r) return r;

    /* Make sure method is allowed */
    if (!(txn->req_tgt.allow & ALLOW_DELETE)) return HTTP_NOT_ALLOWED;

    /* if FastMail sharing, we need to remove ACLs */
    if (config_getswitch(IMAPOPT_FASTMAILSHARING) &&!txn->req_tgt.resource &&
        !mboxname_userownsmailbox(httpd_userid, txn->req_tgt.mbentry->name)) {
        r = mboxlist_setacl(&httpd_namespace, txn->req_tgt.mbentry->name,
                            httpd_userid, /*rights*/NULL, /*isadmin*/1,
                            httpd_userid, httpd_authstate);
        if (r) {
            syslog(LOG_ERR, "meth_delete(%s) failed to remove acl: %s",
                   txn->req_tgt.mbentry->name, error_message(r));
            txn->error.desc = error_message(r);
            return HTTP_SERVER_ERROR;
        }
        return HTTP_OK;
    }

    /* Special case of deleting a shared collection */
    if (!txn->req_tgt.resource && (txn->req_tgt.flags == TGT_DAV_SHARED)) {
        char *inboxname = mboxname_user_mbox(txn->req_tgt.userid, NULL);
        mbentry_t *mbentry = NULL;

        r = http_mlookup(inboxname, &mbentry, NULL);
        if (r) {
            syslog(LOG_ERR, "mlookup(%s) failed: %s",
                   inboxname, error_message(r));
            ret = HTTP_NOT_FOUND;
        }
        else if (mbentry->server) {
            /* Remote mailbox */
            struct backend *be;

            be = proxy_findserver(mbentry->server, &http_protocol, httpd_userid,
                                  &backend_cached, NULL, NULL, httpd_in);
            if (!be) ret = HTTP_UNAVAILABLE;
            else ret = http_pipe_req_resp(be, txn);
        }
        else {
            /* Local Mailbox */
            struct mailbox *mailbox = NULL;

            /* Unsubscribe */
            r = mboxlist_changesub(txn->req_tgt.mbentry->name,
                                   txn->req_tgt.userid,
                                   httpd_authstate, 0 /* remove */, 0, 0);
            if (r) {
                syslog(LOG_ERR, "mboxlist_changesub(%s, %s) failed: %s",
                       txn->req_tgt.mbentry->name, txn->req_tgt.userid,
                       error_message(r));
                txn->error.desc = error_message(r);
                ret = HTTP_SERVER_ERROR;
            }
            else ret = HTTP_NO_CONTENT;

            /* Set invite status to declined */
            r = mailbox_open_iwl(txn->req_tgt.mbentry->name, &mailbox);
            if (r) {
                syslog(LOG_ERR,
                       "IOERROR: failed to open mailbox %s for DELETE share",
                       txn->req_tgt.mbentry->name);
            }
            else {
                annotate_state_t *astate = NULL;

                r = mailbox_get_annotate_state(mailbox, 0, &astate);
                if (!r) {
                    const char *annot =
                        DAV_ANNOT_NS "<" XML_NS_DAV ">invite-status";
                    struct buf value = BUF_INITIALIZER;

                    buf_init_ro_cstr(&value, "invite-declined");
                    r = annotate_state_writemask(astate, annot,
                                                 txn->req_tgt.userid, &value);
                }

                mailbox_close(&mailbox);
            }
        }

        mboxlist_entry_free(&mbentry);
        free(inboxname);

        return ret;
    }

    /* Check ACL for current user */
    rights = httpd_myrights(httpd_authstate, txn->req_tgt.mbentry);
    needrights = txn->req_tgt.resource ? DACL_RMRSRC : DACL_RMCOL;
    if (!(rights & needrights)) {
        /* DAV:need-privileges */
        txn->error.precond = DAV_NEED_PRIVS;
        txn->error.resource = txn->req_tgt.path;
        txn->error.rights = needrights;
        return HTTP_NO_PRIVS;
    }

    if (txn->req_tgt.mbentry->server) {
        /* Remote mailbox */
        struct backend *be;

        be = proxy_findserver(txn->req_tgt.mbentry->server,
                              &http_protocol, httpd_userid,
                              &backend_cached, NULL, NULL, httpd_in);
        if (!be) return HTTP_UNAVAILABLE;

        return http_pipe_req_resp(be, txn);
    }

    /* Local Mailbox */

    if (!txn->req_tgt.resource) {
        /* DELETE collection */

        if (dparams->delete) {
            /* Do special processing on all resources */
            struct delete_rock drock = { txn, NULL, dparams->delete };

            /* Open mailbox for reading */
            r = mailbox_open_irl(txn->req_tgt.mbentry->name, &mailbox);
            if (r) {
                syslog(LOG_ERR, "http_mailbox_open(%s) failed: %s",
                       txn->req_tgt.mbentry->name, error_message(r));
                txn->error.desc = error_message(r);
                return HTTP_SERVER_ERROR;
            }

            /* Open the DAV DB corresponding to the mailbox */
            davdb = dparams->davdb.open_db(mailbox);

            drock.mailbox = mailbox;
            r = dparams->davdb.foreach_resource(davdb, mailbox->name,
                                                  &delete_cb, &drock);
            /* we need the mailbox closed before we delete it */
            mailbox_close(&mailbox);
            if (r) {
                txn->error.desc = error_message(r);
                return HTTP_SERVER_ERROR;
            }
        }

        mboxevent = mboxevent_new(EVENT_MAILBOX_DELETE);

        if (mboxlist_delayed_delete_isenabled()) {
            r = mboxlist_delayed_deletemailbox(txn->req_tgt.mbentry->name,
                                       httpd_userisadmin || httpd_userisproxyadmin,
                                       httpd_userid, httpd_authstate, mboxevent,
                                       /*checkack*/1, /*localonly*/0, /*force*/0);
        }
        else {
            r = mboxlist_deletemailbox(txn->req_tgt.mbentry->name,
                                       httpd_userisadmin || httpd_userisproxyadmin,
                                       httpd_userid, httpd_authstate, mboxevent,
                                       /*checkack*/1, /*localonly*/0, /*force*/0);
        }
        if (r == IMAP_PERMISSION_DENIED) ret = HTTP_FORBIDDEN;
        else if (r == IMAP_MAILBOX_NONEXISTENT) ret = HTTP_NOT_FOUND;
        else if (r) ret = HTTP_SERVER_ERROR;

        goto done;
    }

    /* DELETE resource */

    /* Open mailbox for writing */
    r = mailbox_open_iwl(txn->req_tgt.mbentry->name, &mailbox);
    if (r) {
        syslog(LOG_ERR, "http_mailbox_open(%s) failed: %s",
               txn->req_tgt.mbentry->name, error_message(r));
        txn->error.desc = error_message(r);
        ret = HTTP_SERVER_ERROR;
        goto done;
    }

    /* Open the DAV DB corresponding to the mailbox */
    davdb = dparams->davdb.open_db(mailbox);

    /* Find message UID for the resource, if exists */
    dparams->davdb.lookup_resource(davdb, txn->req_tgt.mbentry->name,
                                   txn->req_tgt.resource, (void **) &ddata, 0);
    if (!ddata->rowid) {
        ret = HTTP_NOT_FOUND;
        goto done;
    }

    memset(&record, 0, sizeof(struct index_record));
    if (ddata->imap_uid) {
        /* Mapped URL - Fetch index record for the resource */
        r = mailbox_find_index_record(mailbox, ddata->imap_uid, &record);
        if (r) {
            txn->error.desc = error_message(r);
            ret = HTTP_SERVER_ERROR;
            goto done;
        }

        etag = message_guid_encode(&record.guid);
        lastmod = record.internaldate;
    }
    else {
        /* Unmapped URL (empty resource) */
        etag = NULL;
        lastmod = ddata->creationdate;
    }

    /* Check any preconditions */
    precond = dparams->check_precond(txn, params, mailbox,
                                     (void *) ddata, etag, lastmod);

    switch (precond) {
    case HTTP_OK:
        break;

    case HTTP_LOCKED:
        txn->error.precond = DAV_NEED_LOCK_TOKEN;
        txn->error.resource = txn->req_tgt.path;

        GCC_FALLTHROUGH

    default:
        /* We failed a precondition - don't perform the request */
        ret = precond;
        goto done;
    }

    if (record.uid) {
        /* Do any special processing */
        if (dparams->delete) dparams->delete(txn, mailbox, &record, ddata);

        /* Expunge the resource */
        record.system_flags |= FLAG_EXPUNGED;

        mboxevent = mboxevent_new(EVENT_MESSAGE_EXPUNGE);

        r = mailbox_rewrite_index_record(mailbox, &record);

        if (r) {
            syslog(LOG_ERR, "expunging record (%s) failed: %s",
                   txn->req_tgt.mbentry->name, error_message(r));
            txn->error.desc = error_message(r);
            ret = HTTP_SERVER_ERROR;
            goto done;
        }

        mboxevent_extract_record(mboxevent, mailbox, &record);
        mboxevent_extract_mailbox(mboxevent, mailbox);
        mboxevent_set_numunseen(mboxevent, mailbox, -1);
        mboxevent_set_access(mboxevent, NULL, NULL, httpd_userid,
                             txn->req_tgt.mbentry->name, 0);
    }

  done:
    if (davdb) dparams->davdb.close_db(davdb);
    mailbox_close(&mailbox);

    if (!r)
        mboxevent_notify(&mboxevent);
    mboxevent_free(&mboxevent);

    return ret;
}


/* Perform a GET/HEAD request on a DAV resource */
int meth_get_head(struct transaction_t *txn, void *params)
{
    struct meth_params *gparams = (struct meth_params *) params;
    const char **hdr;
    struct mime_type_t *mime = NULL;
    int ret = 0, r = 0, precond, rights;
    const char *data = NULL;
    unsigned long datalen = 0, offset = 0;
    struct buf msg_buf = BUF_INITIALIZER;
    struct resp_body_t *resp_body = &txn->resp_body;
    struct mailbox *mailbox = NULL;
    struct dav_data *ddata;
    struct index_record record;
    const char *etag = NULL;
    time_t lastmod = 0;
    void *davdb = NULL, *obj = NULL;
    char *freeme = NULL;

    /* Parse the path */
    ret = gparams->parse_path(txn->req_uri->path,
                              &txn->req_tgt, &txn->error.desc);
    if (ret) return ret;

    if (txn->req_tgt.namespace->id == URL_NS_PRINCIPAL) {
        /* Special "principal" */
        if (txn->req_tgt.flags == TGT_SERVER_INFO) return get_server_info(txn);

        /* No content for principals (yet) */
        return HTTP_NO_CONTENT;
    }

    if (!txn->req_tgt.resource) {
        /* Do any collection processing */
        if (gparams->get) return gparams->get(txn, NULL, NULL, NULL, NULL);

        /* We don't handle GET on a collection */
        return HTTP_NO_CONTENT;
    }

    /* Check ACL for current user */
    rights = httpd_myrights(httpd_authstate, txn->req_tgt.mbentry);
    if ((rights & DACL_READ) != DACL_READ) {
        /* DAV:need-privileges */
        txn->error.precond = DAV_NEED_PRIVS;
        txn->error.resource = txn->req_tgt.path;
        txn->error.rights = DACL_READ;
        return HTTP_NO_PRIVS;
    }

    if (gparams->mime_types) {
        /* Check requested MIME type:
           1st entry in gparams->mime_types array MUST be default MIME type */
        if ((hdr = spool_getheader(txn->req_hdrs, "Accept")))
            mime = get_accept_type(hdr, gparams->mime_types);
        else mime = gparams->mime_types;
        if (!mime) return HTTP_NOT_ACCEPTABLE;
    }

    if (txn->req_tgt.mbentry->server) {
        /* Remote mailbox */
        struct backend *be;

        be = proxy_findserver(txn->req_tgt.mbentry->server,
                              &http_protocol, httpd_userid,
                              &backend_cached, NULL, NULL, httpd_in);
        if (!be) return HTTP_UNAVAILABLE;

        return http_pipe_req_resp(be, txn);
    }

    /* Local Mailbox */

    /* Open mailbox for reading */
    r = mailbox_open_irl(txn->req_tgt.mbentry->name, &mailbox);
    if (r) {
        syslog(LOG_ERR, "http_mailbox_open(%s) failed: %s",
               txn->req_tgt.mbentry->name, error_message(r));
        goto done;
    }

    /* Open the DAV DB corresponding to the mailbox */
    davdb = gparams->davdb.open_db(mailbox);

    /* Find message UID for the resource */
    gparams->davdb.lookup_resource(davdb, txn->req_tgt.mbentry->name,
                                   txn->req_tgt.resource, (void **) &ddata, 0);
    if (!ddata->rowid) {
        ret = HTTP_NOT_FOUND;
        goto done;
    }

    memset(&record, 0, sizeof(struct index_record));
    if (ddata->imap_uid) {
        /* Mapped URL - Fetch index record for the resource */
        r = mailbox_find_index_record(mailbox, ddata->imap_uid, &record);
        if (r) goto done;

        txn->flags.ranges = 1;
        etag = message_guid_encode(&record.guid);
        lastmod = record.internaldate;
    }
    else {
        /* Unmapped URL (empty resource) */
        txn->flags.ranges = 0;
        etag = NULL;
        lastmod = ddata->creationdate;
    }

    /* Check any preconditions, including range request */
    precond = gparams->check_precond(txn, params, mailbox,
                                     (void *) ddata, etag, lastmod);

    switch (precond) {
    case HTTP_OK:
    case HTTP_PARTIAL:
    case HTTP_NOT_MODIFIED:
        /* Fill in ETag, Last-Modified, Expires, and Cache-Control */
        resp_body->etag = etag;
        resp_body->lastmod = lastmod;
        resp_body->maxage = 3600;       /* 1 hr */
        txn->flags.cc |= CC_MAXAGE | CC_REVALIDATE;  /* don't use stale data */

        if (precond != HTTP_NOT_MODIFIED && record.uid) break;

        GCC_FALLTHROUGH

    default:
        /* We failed a precondition - don't perform the request */
        ret = precond;
        goto done;
    }

    /* Do any special processing */
    if (gparams->get) {
        ret = gparams->get(txn, mailbox, &record, ddata, &obj);
        if (ret != HTTP_CONTINUE) goto done;

        ret = 0;
    }

    if (mime && !resp_body->type) {
        txn->flags.vary |= VARY_ACCEPT;
        resp_body->type = mime->content_type;
    }

    if (!obj) {
        /* Raw resource - length doesn't include RFC 5322 header */
        offset = record.header_size;
        datalen = record.size - offset;

        if (txn->meth == METH_GET) {
            /* Load message containing the resource */
            r = mailbox_map_record(mailbox, &record, &msg_buf);
            if (r) goto done;

            data = buf_base(&msg_buf) + offset;

            if (mime != gparams->mime_types) {
                /* Not the storage format - create resource object */
                struct buf inbuf;

                buf_init_ro(&inbuf, data, datalen);
                obj = gparams->mime_types[0].to_object(&inbuf);
                buf_free(&inbuf);
            }
        }
    }

    if (obj) {
        /* Convert object into requested MIME type */
        struct buf *outbuf = mime->from_object(obj);

        datalen = buf_len(outbuf);
        if (txn->meth == METH_GET) data = freeme = buf_release(outbuf);
        buf_destroy(outbuf);

        if (gparams->mime_types[0].free) gparams->mime_types[0].free(obj);
    }

    write_body(precond, txn, data, datalen);

    buf_free(&msg_buf);
    free(freeme);

  done:
    if (davdb) gparams->davdb.close_db(davdb);
    if (r) {
        txn->error.desc = error_message(r);
        ret = HTTP_SERVER_ERROR;
    }
    mailbox_close(&mailbox);

    return ret;
}


/* Perform a LOCK request
 *
 * preconditions:
 *   DAV:need-privileges
 *   DAV:no-conflicting-lock
 *   DAV:lock-token-submitted
 */
int meth_lock(struct transaction_t *txn, void *params)
{
    struct meth_params *lparams = (struct meth_params *) params;
    int ret = HTTP_OK, r, precond, rights;
    struct mailbox *mailbox = NULL;
    struct dav_data *ddata;
    struct index_record oldrecord;
    const char *etag;
    time_t lastmod;
    xmlDocPtr indoc = NULL, outdoc = NULL;
    xmlNodePtr root = NULL;
    xmlNsPtr ns[NUM_NAMESPACE];
    xmlChar *owner = NULL;
    time_t now = time(NULL);
    void *davdb = NULL;

    /* XXX  We ignore Depth and Timeout header fields */

    /* Response should not be cached */
    txn->flags.cc |= CC_NOCACHE;

    /* Parse the path */
    if ((r = lparams->parse_path(txn->req_uri->path,
                                 &txn->req_tgt, &txn->error.desc))) return r;

    /* Make sure method is allowed (only allowed on resources) */
    if (!(txn->req_tgt.allow & ALLOW_WRITE)) return HTTP_NOT_ALLOWED;

    /* Check ACL for current user */
    rights = httpd_myrights(httpd_authstate, txn->req_tgt.mbentry);
    if (!(rights & DACL_WRITECONT) || !(rights & DACL_ADDRSRC)) {
        /* DAV:need-privileges */
        txn->error.precond = DAV_NEED_PRIVS;
        txn->error.resource = txn->req_tgt.path;
        txn->error.rights =
            !(rights & DACL_WRITECONT) ? DACL_WRITECONT : DACL_ADDRSRC;
        return HTTP_NO_PRIVS;
    }

    if (txn->req_tgt.mbentry->server) {
        /* Remote mailbox */
        struct backend *be;

        be = proxy_findserver(txn->req_tgt.mbentry->server,
                              &http_protocol, httpd_userid,
                              &backend_cached, NULL, NULL, httpd_in);
        if (!be) return HTTP_UNAVAILABLE;

        return http_pipe_req_resp(be, txn);
    }

    /* Local Mailbox */

    /* Open mailbox for reading */
    r = mailbox_open_irl(txn->req_tgt.mbentry->name, &mailbox);
    if (r) {
        syslog(LOG_ERR, "http_mailbox_open(%s) failed: %s",
               txn->req_tgt.mbentry->name, error_message(r));
        txn->error.desc = error_message(r);
        ret = HTTP_SERVER_ERROR;
        goto done;
    }

    /* Open the DAV DB corresponding to the mailbox */
    davdb = lparams->davdb.open_db(mailbox);
    lparams->davdb.begin_transaction(davdb);

    /* Find message UID for the resource, if exists */
    lparams->davdb.lookup_resource(davdb, txn->req_tgt.mbentry->name,
                                   txn->req_tgt.resource, (void *) &ddata, 1);

    if (ddata->alive) {
        if (ddata->imap_uid) {
            /* Locking existing resource */

            /* Fetch index record for the resource */
            r = mailbox_find_index_record(mailbox, ddata->imap_uid, &oldrecord);
            if (r) {
                txn->error.desc = error_message(r);
                ret = HTTP_SERVER_ERROR;
                goto done;
            }

            etag = message_guid_encode(&oldrecord.guid);
            lastmod = oldrecord.internaldate;
        }
        else {
            /* Unmapped URL (empty resource) */
            etag = NULL;
            lastmod = ddata->creationdate;
        }
    }
    else {
        /* New resource */
        etag = NULL;
        lastmod = 0;

        ddata->creationdate = now;
        ddata->mailbox = mailbox->name;
        ddata->resource = txn->req_tgt.resource;
        ddata->imap_uid = 0;
        ddata->lock_expire = 0;
        ddata->alive = 1;
    }

    /* Check any preconditions */
    precond = lparams->check_precond(txn, params, mailbox,
                                     (void *) ddata, etag, lastmod);

    switch (precond) {
    case HTTP_OK:
        break;

    case HTTP_LOCKED:
        if (strcmp(ddata->lock_ownerid, httpd_userid))
            txn->error.precond = DAV_LOCKED;
        else
            txn->error.precond = DAV_NEED_LOCK_TOKEN;
        txn->error.resource = txn->req_tgt.path;

        GCC_FALLTHROUGH

    default:
        /* We failed a precondition - don't perform the request */
        ret = precond;
        goto done;
    }

    if (ddata->lock_expire <= now) {
        /* Create new lock */
        xmlNodePtr node, sub;
        unsigned owner_is_href = 0;

        /* Parse the required body */
        ret = parse_xml_body(txn, &root, NULL);
        if (!ret && !root) {
            txn->error.desc = "Missing request body";
            ret = HTTP_BAD_REQUEST;
        }
        if (ret) goto done;

        /* Make sure its a DAV:lockinfo element */
        indoc = root->doc;
        if (!root->ns || xmlStrcmp(root->ns->href, BAD_CAST XML_NS_DAV) ||
            xmlStrcmp(root->name, BAD_CAST "lockinfo")) {
            txn->error.desc = "Missing DAV:lockinfo element in LOCK request";
            ret = HTTP_BAD_MEDIATYPE;
            goto done;
        }

        /* Parse elements of lockinfo */
        for (node = root->children; node; node = node->next) {
            if (node->type != XML_ELEMENT_NODE) continue;

            if (!xmlStrcmp(node->name, BAD_CAST "lockscope")) {
                /* Find child element of lockscope */
                for (sub = node->children;
                     sub && sub->type != XML_ELEMENT_NODE; sub = sub->next);
                /* Make sure its an exclusive element */
                if (!sub || xmlStrcmp(sub->name, BAD_CAST "exclusive")) {
                    txn->error.desc = "Only exclusive locks are supported";
                    ret = HTTP_BAD_REQUEST;
                    goto done;
                }
            }
            else if (!xmlStrcmp(node->name, BAD_CAST "locktype")) {
                /* Find child element of locktype */
                for (sub = node->children;
                     sub && sub->type != XML_ELEMENT_NODE; sub = sub->next);
                /* Make sure its a write element */
                if (!sub || xmlStrcmp(sub->name, BAD_CAST "write")) {
                    txn->error.desc = "Only write locks are supported";
                    ret = HTTP_BAD_REQUEST;
                    goto done;
                }
            }
            else if (!xmlStrcmp(node->name, BAD_CAST "owner")) {
                /* Find child element of owner */
                for (sub = node->children;
                     sub && sub->type != XML_ELEMENT_NODE; sub = sub->next);
                if (!sub) {
                    owner = xmlNodeGetContent(node);
                }
                /* Make sure its a href element */
                else if (xmlStrcmp(sub->name, BAD_CAST "href")) {
                    ret = HTTP_BAD_REQUEST;
                    goto done;
                }
                else {
                    owner_is_href = 1;
                    owner = xmlNodeGetContent(sub);
                }
            }
        }

        ddata->lock_ownerid = httpd_userid;
        if (owner) ddata->lock_owner = (const char *) owner;

        /* Construct lock-token */
        assert(!buf_len(&txn->buf));
        buf_printf(&txn->buf, XML_NS_CYRUS "lock/%s-%x-%u",
                   mailbox->uniqueid, strhash(txn->req_tgt.resource),
                   owner_is_href);

        ddata->lock_token = buf_cstring(&txn->buf);
    }

    /* Update lock expiration */
    ddata->lock_expire = now + 300;  /* 5 min */

    /* Start construction of our prop response */
    if (!(root = init_xml_response("prop", NS_DAV, root, ns))) {
        ret = HTTP_SERVER_ERROR;
        txn->error.desc = "Unable to create XML response\r\n";
        goto done;
    }

    outdoc = root->doc;
    root = xmlNewChild(root, NULL, BAD_CAST "lockdiscovery", NULL);
    xml_add_lockdisc(root, txn->req_tgt.path, (struct dav_data *) ddata);

    r = lparams->davdb.write_resourceLOCKONLY(davdb, ddata);
    if (r) {
        syslog(LOG_ERR, "Unable to write lock record to DAV DB: %s",
               error_message(r));
        ret = HTTP_SERVER_ERROR;
        txn->error.desc = "Unable to create locked resource";
        goto done;
    }

    txn->resp_body.lock = ddata->lock_token;

    if (!ddata->rowid) {
        ret = HTTP_CREATED;

        /* Tell client where to find the new resource */
        txn->location = txn->req_tgt.path;
    }
    else ret = HTTP_OK;

    xml_response(ret, txn, outdoc);
    ret = 0;

  done:
    if (davdb) {
        /* XXX - error handling/abort */
        lparams->davdb.commit_transaction(davdb);
        lparams->davdb.close_db(davdb);
    }
    mailbox_close(&mailbox);
    if (outdoc) xmlFreeDoc(outdoc);
    if (indoc) xmlFreeDoc(indoc);
    if (owner) xmlFree(owner);

    return ret;
}


/* Perform a MKCOL/MKCALENDAR request */
/*
 * preconditions:
 *   DAV:resource-must-be-null
 *   DAV:need-privileges
 *   DAV:valid-resourcetype
 *   CALDAV:calendar-collection-location-ok
 *   CALDAV:valid-calendar-data (CALDAV:calendar-timezone)
 */
int meth_mkcol(struct transaction_t *txn, void *params)
{
    struct meth_params *mparams = (struct meth_params *) params;
    int ret = 0, r = 0;
    xmlDocPtr indoc = NULL, outdoc = NULL;
    xmlNodePtr root = NULL, instr = NULL;
    xmlNsPtr ns[NUM_NAMESPACE];
    char *partition = NULL;
    struct proppatch_ctx pctx;
    struct mailbox *mailbox = NULL;

    memset(&pctx, 0, sizeof(struct proppatch_ctx));

    /* Response should not be cached */
    txn->flags.cc |= CC_NOCACHE;

    /* Parse the path (use our own entry to suppress lookup) */
    txn->req_tgt.mbentry = mboxlist_entry_create();
    r = mparams->parse_path(txn->req_uri->path,
                            &txn->req_tgt, &txn->error.desc);

    /* Make sure method is allowed (only allowed on child of home-set) */
    if (!txn->req_tgt.collection || txn->req_tgt.resource) {
        txn->error.precond = mparams->mkcol.location_precond;
        return HTTP_FORBIDDEN;
    }
    else if (r) {
        switch (r) {
        case IMAP_MAILBOX_EXISTS:
            txn->error.precond = DAV_RES_EXISTS;
            break;

        case IMAP_PERMISSION_DENIED:
            txn->error.precond = DAV_NEED_PRIVS;
            txn->error.rights = DACL_BIND;
            buf_reset(&txn->buf);
            buf_printf(&txn->buf, "%s/%s/%s",
                       txn->req_tgt.namespace->prefix, USER_COLLECTION_PREFIX,
                       txn->req_tgt.userid);
            txn->error.resource = buf_cstring(&txn->buf);
            break;

        default:
            txn->error.precond = mparams->mkcol.location_precond;
            break;
        }

        return HTTP_FORBIDDEN;
    }

    if (config_mupdate_server && !config_getstring(IMAPOPT_PROXYSERVERS)) {
        /* Remote mailbox - find the parent */
        mbentry_t *parent = NULL;
        struct backend *be;

        r = mboxlist_findparent(txn->req_tgt.mbentry->name, &parent);
        if (r) {
            txn->error.precond = mparams->mkcol.location_precond;
            ret = HTTP_FORBIDDEN;
            goto done;
	}

        be = proxy_findserver(parent->server, &http_protocol, httpd_userid,
                              &backend_cached, NULL, NULL, httpd_in);

        if (!be) ret = HTTP_UNAVAILABLE;
        else ret = http_pipe_req_resp(be, txn);

        goto done;
    }

    /* Local Mailbox */

    /* Parse the MKCOL/MKCALENDAR body, if exists */
    ret = parse_xml_body(txn, &root, NULL);
    if (ret) goto done;

    if (root) {
        /* Check for correct root element (lowercase method name ) */
        const char *ns_href;

        indoc = root->doc;

        buf_setcstr(&txn->buf, http_methods[txn->meth].name);
        ns_href = buf_len(&txn->buf) > 5 ? XML_NS_CALDAV : XML_NS_DAV;
        if (!root->ns || xmlStrcmp(root->ns->href, BAD_CAST ns_href) ||
            xmlStrcmp(root->name, BAD_CAST buf_lcase(&txn->buf))) {
            txn->error.desc =
                "Incorrect root element in MKCOL/MKCALENDAR request";
            ret = HTTP_BAD_REQUEST;
            goto done;
        }

        instr = root->children;
    }

    /* Create the mailbox */
    r = mboxlist_createmailbox(txn->req_tgt.mbentry->name,
                               mparams->mkcol.mbtype, partition,
                               httpd_userisadmin || httpd_userisproxyadmin,
                               httpd_userid, httpd_authstate,
                               /*localonly*/0, /*forceuser*/0,
                               /*dbonly*/0, /*notify*/0,
                               &mailbox);

    if (instr && !r) {
        /* Start construction of our mkcol/mkcalendar response */
        buf_appendcstr(&txn->buf, "-response");
        root = init_xml_response(buf_cstring(&txn->buf), NS_REQ_ROOT, root, ns);
        buf_reset(&txn->buf);
        if (!root) {
            ret = HTTP_SERVER_ERROR;
            txn->error.desc = "Unable to create XML response\r\n";
            goto done;
        }

        outdoc = root->doc;

        /* Populate our proppatch context */
        pctx.txn = txn;
        pctx.mailbox = mailbox;
        pctx.lprops = mparams->propfind.lprops;
        pctx.root = root;
        pctx.ns = ns;
        pctx.tid = NULL;
        pctx.ret = &r;

        /* Execute the property patch instructions */
        ret = do_proppatch(&pctx, instr);

        if (ret || r) {
            /* Setting properties failed - delete mailbox */
            mailbox_abort(mailbox);
            mailbox_close(&mailbox);
            mboxlist_deletemailbox(txn->req_tgt.mbentry->name,
                                   /*isadmin*/1, NULL, NULL, NULL,
                                   /*checkacl*/0, /*localonly*/0, /*force*/1);

            if (!ret) {
                /* Output the XML response */
                if (txn->meth == METH_MKCALENDAR) {
                    /* MKCALENDAR failure response MUST be 207 (Multi-Status) */
                    xmlNodeSetName(root, BAD_CAST "multistatus");
                    xmlSetNs(root, ns[NS_DAV]);
                    r = HTTP_MULTI_STATUS;
                }
                xml_response(r, txn, outdoc);
            }

            goto done;
        }
    }

    if (!r) {
        assert(!buf_len(&txn->buf));
        dav_get_synctoken(mailbox, &txn->buf, "");
        txn->resp_body.ctag = buf_cstring(&txn->buf);
        ret = HTTP_CREATED;
    }
    else if (r == IMAP_PERMISSION_DENIED) ret = HTTP_NO_PRIVS;
    else if (r == IMAP_MAILBOX_EXISTS) {
        txn->error.precond = DAV_RES_EXISTS;
        ret = HTTP_FORBIDDEN;
    }
    else {
        txn->error.desc = error_message(r);
        ret = HTTP_SERVER_ERROR;
    }

  done:
    buf_free(&pctx.buf);
    mailbox_close(&mailbox);

    if (partition) free(partition);
    if (outdoc) xmlFreeDoc(outdoc);
    if (indoc) xmlFreeDoc(indoc);

    return ret;
}


/* dav_foreach() callback to find props on a resource */
int propfind_by_resource(void *rock, void *data)
{
    struct propfind_ctx *fctx = (struct propfind_ctx *) rock;
    struct dav_data *ddata = (struct dav_data *) data;
    struct index_record record;
    char *p;
    size_t len;
    int r = 0, ret = 0;

    keepalive_response(fctx->txn);

    /* Append resource name to URL path */
    if (!fctx->req_tgt->resource) {
        len = strlen(fctx->req_tgt->path);
        p = fctx->req_tgt->path + len;
    }
    else {
        p = fctx->req_tgt->resource;
        len = p - fctx->req_tgt->path;
    }

    if (p[-1] != '/') {
        *p++ = '/';
        len++;
    }
    strlcpy(p, ddata->resource, MAX_MAILBOX_PATH - len);
    fctx->req_tgt->resource = p;
    fctx->req_tgt->reslen = strlen(p);

    fctx->data = data;
    if (ddata->imap_uid && !fctx->record) {
        /* Fetch index record for the resource */
        r = mailbox_find_index_record(fctx->mailbox, ddata->imap_uid, &record);

        fctx->record = r ? NULL : &record;
    }

    if (r || (!ddata->imap_uid && ddata->lock_expire <= time(NULL))) {
        /* Add response for missing target */
        ret = xml_add_response(fctx, HTTP_NOT_FOUND, 0, NULL, NULL);
    }
    else if (!fctx->filter || fctx->filter(fctx, data)) {
        /* Add response for target */
        ret = xml_add_response(fctx, 0, 0, NULL, NULL);
    }

    buf_free(&fctx->msg_buf);
    if (fctx->obj) {
        fctx->free_obj(fctx->obj);
        fctx->obj = NULL;
    }
    fctx->record = NULL;
    fctx->data = NULL;

    return ret;
}


static int propfind_by_resources(struct propfind_ctx *fctx)
{
    int r = 0;
    sqlite3 *newdb;

    if (!fctx->mailbox) return 0;

    /* Open the DAV DB corresponding to the mailbox.
     *
     * Note we open the new one first before closing the old one, so we
     * get refcounted retaining of the open database within a single user */
    newdb = fctx->open_db(fctx->mailbox);
    if (fctx->davdb) fctx->close_db(fctx->davdb);
    fctx->davdb = newdb;

    if (fctx->req_tgt->resource) {
        /* Add response for target resource */
        struct dav_data *ddata;

        /* Find message UID for the resource */
        fctx->lookup_resource(fctx->davdb, fctx->mailbox->name,
                              fctx->req_tgt->resource, (void **) &ddata, 0);
        if (!ddata->rowid) {
            /* Add response for missing target */
            xml_add_response(fctx, HTTP_NOT_FOUND, 0, NULL, NULL);
            return HTTP_NOT_FOUND;
        }
        r = fctx->proc_by_resource(fctx, ddata);
    }
    else {
        /* Add responses for all contained resources */
        fctx->foreach_resource(fctx->davdb, fctx->mailbox->name,
                               fctx->proc_by_resource, fctx);

        /* Started with NULL resource, end with NULL resource */
        fctx->req_tgt->resource = NULL;
        fctx->req_tgt->reslen = 0;
    }

    return r;
}


static size_t make_collection_url(struct buf *buf, const char  *urlprefix, int haszzzz,
                                  const mbname_t *mbname, const char *userid)
{
    const strarray_t *boxes;
    int n, size;
    size_t len;

    buf_reset(buf);
    buf_printf(buf, "%s/", urlprefix);

    if (userid) {
        const char *owner = mbname_userid(mbname);
        if (!owner) owner = "";

        if (config_getswitch(IMAPOPT_FASTMAILSHARING)) {
            buf_printf(buf, "%s/%s/", haszzzz ? "zzzz" : USER_COLLECTION_PREFIX, owner);
        }
        else {
            buf_printf(buf, "%s/", USER_COLLECTION_PREFIX);

            if (*userid) {
                buf_printf(buf, "%s/", userid);

                if (strcmp(owner, userid)) {
                    /* Encode shared collection as: <owner> "." <mboxname> */
                    buf_printf(buf, "%s%c", owner, SHARED_COLLECTION_DELIM);
                }
            }
            else buf_printf(buf, "%s/", owner);
        }
    }

    len = buf_len(buf);

    /* add collection(s) to path */
    boxes = mbname_boxes(mbname);
    size = strarray_size(boxes);
    for (n = 1; n < size; n++) {
        buf_appendcstr(buf, strarray_nth(boxes, n));
        buf_putc(buf, '/');
    }

    return len;
}


/* mboxlist_findall() callback to find props on a collection */
int propfind_by_collection(const mbentry_t *mbentry, void *rock)
{
    struct propfind_ctx *fctx = (struct propfind_ctx *) rock;
    const char *mboxname = mbentry->name;
    struct buf writebuf = BUF_INITIALIZER;
    struct mailbox *mailbox = NULL;
    char *p;
    size_t len;
    int r = 0, rights = 0;

    /* skip deleted items */
    if (mboxname_isdeletedmailbox(mbentry->name, 0) || mbentry->mbtype == MBTYPE_DELETED)
        goto done;

    /* Check ACL on mailbox for current user */
    rights = httpd_myrights(httpd_authstate, mbentry);
    if ((rights & fctx->reqd_privs) != fctx->reqd_privs) goto done;

    /* We only match known types */
    if (!(mbentry->mbtype & fctx->req_tgt->namespace->mboxtype)) goto done;

    p = strrchr(mboxname, '.');
    if (!p) goto done;
    p++; /* skip dot */

    switch (fctx->req_tgt->namespace->id) {
    case URL_NS_DRIVE:
        if (fctx->req_tgt->flags == TGT_DRIVE_USER) {
            /* Special case of listing users with DAV #drives */
            p = strchr(mboxname+5, '.') + 1;  /* skip "user.XXX." */
            if (strcmp(p, fctx->req_tgt->mboxprefix)) goto done;
        }
        else if (p - mboxname > 1 + (int) strlen(fctx->req_tgt->mbentry->name)) {
            /* Reject folders that are more than one level deep */
            goto done;
        }
        break;

    case URL_NS_CALENDAR:
        /*  Inbox and Outbox can't appear unless they are the target */
        if (!fctx->req_tgt->flags) {
            if (!strncmp(p, SCHED_INBOX, strlen(SCHED_INBOX) - 1)) goto done;
            if (!strncmp(p, SCHED_OUTBOX, strlen(SCHED_OUTBOX) - 1)) goto done;
        }
        /* fall through */

    default:
        /* Magic folder filter */
        if (httpd_extrafolder && strcasecmp(p, httpd_extrafolder)) goto done;
        break;
    }

    /* skip toplevels */
    if (config_getswitch(IMAPOPT_FASTMAILSHARING) && *p == '#')
        goto done;


    /* Open mailbox for reading */
    if ((r = mailbox_open_irl(mboxname, &mailbox))) {
        syslog(LOG_INFO, "mailbox_open_irl(%s) failed: %s",
               mboxname, error_message(r));
        fctx->txn->error.desc = error_message(r);
        *fctx->ret = HTTP_SERVER_ERROR;
        goto done;
    }

    fctx->mbentry = mbentry;
    fctx->mailbox = mailbox;
    fctx->record = NULL;

    if (!fctx->req_tgt->resource) {
        /* we always have zzzz if it's already in the URL */
        int haszzzz = fctx->req_tgt->flags & TGT_USER_ZZZZ;

        mbname_t *mbname = mbname_from_intname(mboxname);
        if (!mbname_domain(mbname))
            mbname_set_domain(mbname, httpd_extradomain);

        /* we also need to deal with the discovery case,
         * where mboxname doesn't match request path */
        if (fctx->req_tgt->userid && strcmpsafe(mbname_userid(mbname), fctx->req_tgt->userid))
            haszzzz = 1;

        len = make_collection_url(&writebuf, fctx->req_tgt->namespace->prefix, haszzzz,
                                  mbname, fctx->req_tgt->userid);

        mbname_free(&mbname);

        /* copy it all back into place... in theory we should check against
         * 'last' and make sure it doesn't change from the original request.
         * yay for micro-optimised memory usage... */
        strlcpy(fctx->req_tgt->path, buf_cstring(&writebuf), MAX_MAILBOX_PATH);
        p = fctx->req_tgt->path + len;
        fctx->req_tgt->collection = p;
        fctx->req_tgt->collen = strlen(p);

        /* If not filtering by calendar resource, and not excluding root,
           add response for collection */
        if (!fctx->filter_crit && !(fctx->prefer & PREFER_NOROOT) &&
            (r = xml_add_response(fctx, 0, 0, NULL, NULL))) goto done;
    }

    if (fctx->depth > 1 && fctx->open_db) { // can't do davdb searches if no dav db
        /* Resource(s) */
        r = propfind_by_resources(fctx);
    }

  done:
    buf_free(&writebuf);
    if (mailbox) mailbox_close(&mailbox);

    return r;
}


/* Perform a PROPFIND request */
EXPORTED int meth_propfind(struct transaction_t *txn, void *params)
{
    struct meth_params *fparams = (struct meth_params *) params;
    int ret = 0, r;
    const char **hdr;
    unsigned depth;
    xmlDocPtr indoc = NULL, outdoc = NULL;
    xmlNodePtr root, cur = NULL, props = NULL;
    xmlNsPtr ns[NUM_NAMESPACE];
    struct hash_table ns_table = { 0, NULL, NULL };
    struct propfind_ctx fctx;
    struct propfind_entry_list *elist = NULL;

    memset(&fctx, 0, sizeof(struct propfind_ctx));

    /* Parse the path */
    if (fparams->parse_path) {
        r = fparams->parse_path(txn->req_uri->path,
                                &txn->req_tgt, &txn->error.desc);
        if (r) return r;
    }

    /* Make sure method is allowed */
    if (!(txn->req_tgt.allow & ALLOW_DAV)) return HTTP_NOT_ALLOWED;

    /* Check Depth */
    hdr = spool_getheader(txn->req_hdrs, "Depth");
    if (!hdr || !strcmp(hdr[0], "infinity")) {
        depth = 3;

        if ((txn->error.precond = fparams->propfind.finite_depth_precond)) {
            ret = HTTP_FORBIDDEN;
            goto done;
        }
    }
    else if (!strcmp(hdr[0], "1")) {
        depth = 1;
    }
    else if (!strcmp(hdr[0], "0")) {
        depth = 0;
    }
    else {
        txn->error.desc = "Illegal Depth value\r\n";
        return HTTP_BAD_REQUEST;
    }

    if (txn->req_tgt.mbentry) {
        int rights;

        /* Check ACL for current user */
        rights = httpd_myrights(httpd_authstate, txn->req_tgt.mbentry);
        if ((rights & DACL_READ) != DACL_READ) {
            /* DAV:need-privileges */
            txn->error.precond = DAV_NEED_PRIVS;
            txn->error.resource = txn->req_tgt.path;
            txn->error.rights = DACL_READ;
            ret = HTTP_NO_PRIVS;
            goto done;
        }

        if (txn->req_tgt.mbentry->server) {
            /* Remote mailbox */
            struct backend *be;

            be = proxy_findserver(txn->req_tgt.mbentry->server,
                                  &http_protocol, httpd_userid,
                                  &backend_cached, NULL, NULL, httpd_in);
            if (!be) return HTTP_UNAVAILABLE;

            return http_pipe_req_resp(be, txn);
        }

        /* Local Mailbox */
    }

    /* Principal or Local Mailbox */

    /* Parse the PROPFIND body, if exists */
    ret = parse_xml_body(txn, &root, NULL);
    if (ret) goto done;

    if (!root) {
        /* Empty request */
        fctx.mode = PROPFIND_ALL;
    }
    else {
        indoc = root->doc;

        /* Make sure its a DAV:propfind element */
        if (!root->ns || xmlStrcmp(root->ns->href, BAD_CAST XML_NS_DAV) ||
            xmlStrcmp(root->name, BAD_CAST "propfind")) {
            txn->error.desc = "Missing DAV:propfind element in PROPFIND request";
            ret = HTTP_BAD_REQUEST;
            goto done;
        }

        /* Find child element of propfind */
        for (cur = root->children;
             cur && cur->type != XML_ELEMENT_NODE; cur = cur->next);

        if (!cur) {
            txn->error.desc = "Missing child node element in PROPFIND request";
            ret = HTTP_BAD_REQUEST;
            goto done;
        }

        /* Add propfind type to our header cache */
        spool_cache_header(xstrdup(":type"), xstrdup((const char *) cur->name),
                           txn->req_hdrs);

        /* Make sure its a known element */
        if (!xmlStrcmp(cur->name, BAD_CAST "allprop")) {
            fctx.mode = PROPFIND_ALL;
        }
        else if (!xmlStrcmp(cur->name, BAD_CAST "propname")) {
            fctx.mode = PROPFIND_NAME;
            fctx.prefer = PREFER_MIN;  /* Don't want 404 (Not Found) */
        }
        else if (!xmlStrcmp(cur->name, BAD_CAST "prop")) {
            fctx.mode = PROPFIND_PROP;
            props = cur->children;
        }
        else {
            ret = HTTP_BAD_REQUEST;
            goto done;
        }

        /* Check for extra elements */
        for (cur = cur->next; cur; cur = cur->next) {
            if (cur->type == XML_ELEMENT_NODE) {
                if ((fctx.mode == PROPFIND_ALL) && !props &&
                    /* Check for 'include' element */
                    !xmlStrcmp(cur->name, BAD_CAST "include")) {
                    props = cur->children;
                }
                else {
                    ret = HTTP_BAD_REQUEST;
                    goto done;
                }
            }
        }
    }

    /* Start construction of our multistatus response */
    root = init_xml_response("multistatus", NS_DAV, root, ns);
    if (!root) {
        ret = HTTP_SERVER_ERROR;
        txn->error.desc = "Unable to create XML response";
        goto done;
    }

    outdoc = root->doc;

    /* Populate our propfind context */
    fctx.txn = txn;
    fctx.req_tgt = &txn->req_tgt;
    fctx.prefer |= get_preferences(txn);
    fctx.userid = httpd_userid;
    fctx.userisadmin = httpd_userisadmin;
    fctx.authstate = httpd_authstate;
    fctx.mbentry = NULL;
    fctx.mailbox = NULL;
    fctx.record = NULL;
    fctx.reqd_privs = DACL_READ;
    fctx.filter = NULL;
    fctx.filter_crit = NULL;
    if (fparams->mime_types) fctx.free_obj = fparams->mime_types[0].free;
    fctx.open_db = fparams->davdb.open_db;
    fctx.close_db = fparams->davdb.close_db;
    fctx.lookup_resource = fparams->davdb.lookup_resource;
    fctx.foreach_resource = fparams->davdb.foreach_resource;
    fctx.proc_by_resource = &propfind_by_resource;
    fctx.elist = NULL;
    fctx.lprops = fparams->propfind.lprops;
    fctx.root = root;
    fctx.ns = ns;
    fctx.ns_table = &ns_table;
    fctx.ret = &ret;

    /* Parse the list of properties and build a list of callbacks */
    ret = preload_proplist(props, &fctx);
    if (ret) goto done;

    /* Generate responses */
    if (txn->req_tgt.namespace->id == URL_NS_PRINCIPAL) {
        if (!depth || !(fctx.prefer & PREFER_NOROOT)) {
            /* Add response for target URL */
            xml_add_response(&fctx, 0, 0, NULL, NULL);
        }

        if (depth > 0 && !txn->req_tgt.userid) {
            size_t len = strlen(namespace_principal.prefix);
            char *p = txn->req_tgt.path + len;

            if (!strcmp(p, "/" USER_COLLECTION_PREFIX "/")) {
                /* Normalize depth so that:
                 * 0 = prin-set, 1+ = collection, 2+ = principal, 3+ = infinity!
                 */
                depth++;
            }
            else {
                /* Add a response for 'user' collection */
                snprintf(p, MAX_MAILBOX_PATH - len,
                         "/%s/", USER_COLLECTION_PREFIX);
                xml_add_response(&fctx, 0, 0, NULL, NULL);
            }

            if (depth >= 2) {
                /* Add responses for all user principals */
                ret = mboxlist_alluser(principal_search, &fctx);
            }
        }
    }
    else {
        /* Normalize depth so that:
         * 0 = home-set, 1+ = collection, 2+ = resource, 3+ = infinity!
         */
        if (txn->req_tgt.collection) depth++;
        if (txn->req_tgt.resource) depth++;

        fctx.depth = depth;

        if (!txn->req_tgt.collection &&
            (!depth || !(fctx.prefer & PREFER_NOROOT))) {
            /* Add response for home-set collection */
            if (txn->req_tgt.mbentry) {
                /* Open mailbox for reading */
                if ((r = mailbox_open_irl(txn->req_tgt.mbentry->name,
                                          &fctx.mailbox))
                    && r != IMAP_MAILBOX_NONEXISTENT) {
                    syslog(LOG_INFO, "mailbox_open_irl(%s) failed: %s",
                           txn->req_tgt.mbentry->name, error_message(r));
                    txn->error.desc = error_message(r);
                    ret = HTTP_SERVER_ERROR;
                    goto done;
                }

                fctx.mbentry = txn->req_tgt.mbentry;
            }

            if (!fctx.req_tgt->resource)
                xml_add_response(&fctx, 0, 0, NULL, NULL);

            /* Resource(s) */
            r = propfind_by_resources(&fctx);
            if (r) ret = r;

            mailbox_close(&fctx.mailbox);
        }

        if (depth > 0) {
            /* Collection(s) */

            if (txn->req_tgt.collection) {
                /* Add response for target collection */
                propfind_by_collection(txn->req_tgt.mbentry, &fctx);
            }
            else if (config_getswitch(IMAPOPT_FASTMAILSHARING)) {
                /* Add responses for all visible collections */
                mboxlist_usermboxtree(httpd_userid, propfind_by_collection, &fctx, MBOXTREE_PLUS_RACL);
            }
            else if (txn->req_tgt.mbentry) {
                /* Add responses for all contained collections */
                fctx.prefer &= ~PREFER_NOROOT;
                mboxlist_mboxtree(txn->req_tgt.mbentry->name,
                                  propfind_by_collection, &fctx,
                                  MBOXTREE_SKIP_ROOT);

                switch (txn->req_tgt.namespace->id) {
                case URL_NS_DRIVE:
                    if (txn->req_tgt.flags == TGT_DRIVE_ROOT) {
                        /* Add a response for 'user' hierarchy */
                        buf_setcstr(&fctx.buf, txn->req_tgt.namespace->prefix);
                        buf_printf(&fctx.buf, "/%s/", USER_COLLECTION_PREFIX);
                        strlcpy(fctx.req_tgt->path,
                                buf_cstring(&fctx.buf), MAX_MAILBOX_PATH);
                        fctx.mbentry = NULL;
                        fctx.mailbox = NULL;
                        r = xml_add_response(&fctx, 0, 0, NULL, NULL);
                    }
                    break;

                case URL_NS_CALENDAR:
                    if (fctx.flags.cs_sharing) {
                        /* Add response for notification collection */
                        r = propfind_csnotify_collection(&fctx, props);
                    }
                    /* Fall through */

                case URL_NS_ADDRESSBOOK:
                    /* Add responses for shared collections */
                    mboxlist_usersubs(txn->req_tgt.userid,
                                      propfind_by_collection, &fctx,
                                      MBOXTREE_SKIP_PERSONAL);
                    break;
                }
            }

            ret = *fctx.ret;
        }
    }

    if (fctx.davdb) fctx.close_db(fctx.davdb);

    /* Output the XML response */
    if (!ret) {
        /* iCalendar data in response should not be transformed */
        if (fctx.flags.fetcheddata) txn->flags.cc |= CC_NOTRANSFORM;

        xml_response(HTTP_MULTI_STATUS, txn, outdoc);
    }

  done:
    /* Free the entry list */
    elist = fctx.elist;
    while (elist) {
        struct propfind_entry_list *freeme = elist;
        elist = elist->next;
        xmlFree(freeme->name);
        free(freeme);
    }

    buf_free(&fctx.buf);

    free_hash_table(&ns_table, NULL);

    if (outdoc) xmlFreeDoc(outdoc);
    if (indoc) xmlFreeDoc(indoc);

    return ret;
}


/* Perform a PROPPATCH request
 *
 * preconditions:
 *   DAV:cannot-modify-protected-property
 *   CALDAV:valid-calendar-data (CALDAV:calendar-timezone)
 */
int meth_proppatch(struct transaction_t *txn, void *params)
{
    struct meth_params *pparams = (struct meth_params *) params;
    int ret = 0, r = 0, rights;
    xmlDocPtr indoc = NULL, outdoc = NULL;
    xmlNodePtr root, instr, resp;
    xmlNsPtr ns[NUM_NAMESPACE];
    struct mailbox *mailbox = NULL;
    struct proppatch_ctx pctx;
    struct index_record record;
    void *davdb = NULL;

    memset(&pctx, 0, sizeof(struct proppatch_ctx));

    /* Response should not be cached */
    txn->flags.cc |= CC_NOCACHE;

    /* Parse the path */
    if ((r = pparams->parse_path(txn->req_uri->path,
                                 &txn->req_tgt, &txn->error.desc))) return r;

    if (!txn->req_tgt.collection && !txn->req_tgt.userid) {
        txn->error.desc = "PROPPATCH requires a collection";
        return HTTP_NOT_ALLOWED;
    }

    /* Check ACL for current user */
    rights = httpd_myrights(httpd_authstate, txn->req_tgt.mbentry);
    if (!(rights & DACL_PROPCOL)) {
        /* DAV:need-privileges */
        txn->error.precond = DAV_NEED_PRIVS;
        txn->error.resource = txn->req_tgt.path;
        txn->error.rights = DACL_PROPCOL;
        return HTTP_NO_PRIVS;
    }

    if (txn->req_tgt.mbentry->server) {
        /* Remote mailbox */
        struct backend *be;

        be = proxy_findserver(txn->req_tgt.mbentry->server,
                              &http_protocol, httpd_userid,
                              &backend_cached, NULL, NULL, httpd_in);
        if (!be) return HTTP_UNAVAILABLE;

        return http_pipe_req_resp(be, txn);
    }

    /* Local Mailbox */

    r = mailbox_open_iwl(txn->req_tgt.mbentry->name, &mailbox);
    if (r) {
        syslog(LOG_ERR, "IOERROR: failed to open mailbox %s for proppatch",
               txn->req_tgt.mbentry->name);
        return HTTP_SERVER_ERROR;
    }

    /* Parse the PROPPATCH body */
    ret = parse_xml_body(txn, &root, NULL);
    if (!ret && !root) {
        txn->error.desc = "Missing request body\r\n";
        ret = HTTP_BAD_REQUEST;
    }
    if (ret) goto done;

    indoc = root->doc;

    /* Make sure its a DAV:propertyupdate element */
    if (!root->ns || xmlStrcmp(root->ns->href, BAD_CAST XML_NS_DAV) ||
        xmlStrcmp(root->name, BAD_CAST "propertyupdate")) {
        txn->error.desc =
            "Missing DAV:propertyupdate element in PROPPATCH request";
        ret = HTTP_BAD_REQUEST;
        goto done;
    }
    instr = root->children;

    /* Start construction of our multistatus response */
    if (!(root = init_xml_response("multistatus", NS_DAV, root, ns))) {
        txn->error.desc = "Unable to create XML response\r\n";
        ret = HTTP_SERVER_ERROR;
        goto done;
    }

    outdoc = root->doc;

    /* Add a response tree to 'root' for the specified href */
    resp = xmlNewChild(root, NULL, BAD_CAST "response", NULL);
    if (!resp) syslog(LOG_ERR, "new child response failed");
    xmlNewChild(resp, NULL, BAD_CAST "href", BAD_CAST txn->req_tgt.path);

    /* Populate our proppatch context */
    pctx.txn = txn;
    pctx.mailbox = mailbox;
    pctx.record = NULL;
    pctx.lprops = pparams->propfind.lprops;
    pctx.root = resp;
    pctx.ns = ns;
    pctx.tid = NULL;
    pctx.ret = &r;

    if (txn->req_tgt.resource) {
        struct dav_data *ddata;
        /* gotta find the resource */
        /* Open the DAV DB corresponding to the mailbox */
        davdb = pparams->davdb.open_db(mailbox);

        /* Find message UID for the resource */
        pparams->davdb.lookup_resource(davdb, txn->req_tgt.mbentry->name,
                                       txn->req_tgt.resource, (void **) &ddata, 0);
        if (!ddata->imap_uid) {
            ret = HTTP_NOT_FOUND;
            goto done;
        }

        memset(&record, 0, sizeof(struct index_record));
        /* Mapped URL - Fetch index record for the resource */
        r = mailbox_find_index_record(mailbox, ddata->imap_uid, &record);
        if (r) {
            ret = HTTP_NOT_FOUND;
            goto done;
        }

        pctx.record = &record;
    }

    /* Execute the property patch instructions */
    ret = do_proppatch(&pctx, instr);

    /* Output the XML response */
    if (!ret) {
        if (r) mailbox_abort(mailbox);
        else if (get_preferences(txn) & PREFER_MIN) {
            ret = HTTP_OK;
            goto done;
        }

        xml_response(HTTP_MULTI_STATUS, txn, outdoc);
    }

  done:
    if (davdb) pparams->davdb.close_db(davdb);
    mailbox_close(&mailbox);
    buf_free(&pctx.buf);

    if (outdoc) xmlFreeDoc(outdoc);
    if (indoc) xmlFreeDoc(indoc);

    return ret;
}


enum {
    SHARE_NONE = 0,
    SHARE_READONLY,
    SHARE_READWRITE
};

static const char *access_types[] = { "no-access", "read", "read-write" };

static int set_share_access(const char *mboxname,
                            const char *userid, int access)
{
    char r, rightstr[100];

    /* Set access rights */
    rightstr[0] = (access == SHARE_READWRITE) ? '+' : '-';

    cyrus_acl_masktostr(DACL_SHARERW, rightstr+1);
    r = mboxlist_setacl(&httpd_namespace, mboxname, userid, rightstr,
                        httpd_userisadmin || httpd_userisproxyadmin,
                        httpd_userid, httpd_authstate);
    if (!r && access == SHARE_READONLY) {
        rightstr[0] = '+';
        cyrus_acl_masktostr(DACL_SHARE, rightstr+1);
        r = mboxlist_setacl(&httpd_namespace, mboxname, userid, rightstr,
                            httpd_userisadmin || httpd_userisproxyadmin,
                            httpd_userid, httpd_authstate);
    }

    return r;
}


static xmlNodePtr get_props(struct request_target_t *req_tgt,
                            const char *prop_names[],
                            xmlNodePtr root, xmlNsPtr ns[],
                            const struct prop_entry prop_list[])
{
    struct propstat propstat = { NULL, 0, 0 };
    struct propfind_ctx fctx;
    const struct prop_entry *prop;
    const char **name;
    xmlNodePtr node;

    memset(&fctx, 0, sizeof(struct propfind_ctx));
    fctx.req_tgt = req_tgt;
    fctx.mbentry = req_tgt->mbentry;
    fctx.root = root;
    fctx.ns = ns;

    for (prop = prop_list; prop->name; prop++) {
        for (name = prop_names; *name; name++) {
            if (!strcmp(*name, prop->name)) {
                prop->get(BAD_CAST prop->name, ns[NS_DAV],
                          &fctx, NULL, NULL, &propstat, NULL);
            }
        }
    }

    buf_free(&fctx.buf);

    node = propstat.root->children;
    xmlUnlinkNode(node);
    xmlFreeNode(propstat.root);

    return node;
}


static int create_notify_collection(const char *userid,
                                    struct mailbox **mailbox);
static int notify_put(struct transaction_t *txn, void *obj,
                      struct mailbox *mailbox, const char *resource,
                      void *davdb, unsigned flags);

#define DAVSHARING_CONTENT_TYPE "application/davsharing+xml"

#define DAVNOTIFICATION_CONTENT_TYPE \
    "application/davnotification+xml; charset=utf-8"

#define SYSTEM_STATUS_NOTIFICATION  "systemstatus"
#define SHARE_INVITE_NOTIFICATION   "share-invite-notification"
#define SHARE_REPLY_NOTIFICATION    "share-reply-notification"

static int send_notification(struct transaction_t *top_txn, xmlDocPtr doc,
                             const char *userid, const char *resource)
{
    struct mailbox *mailbox = NULL;
    struct webdav_db *webdavdb = NULL;
    struct transaction_t txn;
    int r;

    /* XXX  Need to find location of user.
       If remote need to do a PUT or possibly email */

    /* Open notifications collection for writing */
    r = create_notify_collection(userid, &mailbox);
    if (r == IMAP_INVALID_USER) {
        syslog(LOG_NOTICE,
               "send_notification(%s) failed: %s", userid, error_message(r));
        return 0;
    }
    else if (r) {
        syslog(LOG_ERR,
               "send_notification: create_notify_collection(%s) failed: %s",
               userid, error_message(r));
        return r;
    }

    /* Open the WebDAV DB corresponding to collection */
    webdavdb = webdav_open_mailbox(mailbox);
    if (!webdavdb) {
        syslog(LOG_ERR, "send_notification: unable to open WebDAV DB (%s)",
               mailbox->name);
        r = HTTP_SERVER_ERROR;
        goto done;
    }

    /* Start with an empty (clean) transaction */
    memset(&txn, 0, sizeof(struct transaction_t));
    txn.req_tgt.namespace = top_txn->req_tgt.namespace;
    txn.req_tgt.mboxprefix = top_txn->req_tgt.mboxprefix;

    /* Create header cache */
    if (!(txn.req_hdrs = spool_new_hdrcache())) {
        syslog(LOG_ERR, "send_notification: unable to create header cache");
        r = HTTP_SERVER_ERROR;
        goto done;
    }

    spool_cache_header(xstrdup("Content-Type"),
                       xstrdup(DAVNOTIFICATION_CONTENT_TYPE), txn.req_hdrs);

    r = notify_put(&txn, doc, mailbox, resource, webdavdb, 0);
    if (r != HTTP_CREATED && r != HTTP_NO_CONTENT) {
        syslog(LOG_ERR,
               "send_notification: notify_put(%s, %s) failed: %s",
               mailbox->name, resource, error_message(r));
    }

  done:
    spool_free_hdrcache(txn.req_hdrs);
    buf_free(&txn.buf);
    webdav_close(webdavdb);
    mailbox_close(&mailbox);

    return r;
}


static int dav_post_share(struct transaction_t *txn,
                          struct meth_params *pparams)
{
    xmlNodePtr root = NULL, node, sharee, princ;
    int rights, ret, legacy = 0;
    struct buf resource = BUF_INITIALIZER;
    char dtstamp[RFC3339_DATETIME_MAX];
    xmlNodePtr notify = NULL, type, resp, share, comment;
    xmlNsPtr ns[NUM_NAMESPACE];
    const char *invite_principal_props[] = { "displayname", NULL };
    const char *invite_collection_props[] = { "displayname", "resourcetype",
                                              "supported-calendar-component-set",
                                              NULL };

    /* Check ACL for current user */
    rights = httpd_myrights(httpd_authstate, txn->req_tgt.mbentry);
    if (!(rights & DACL_ADMIN)) {
        /* DAV:need-privileges */
        txn->error.precond = DAV_NEED_PRIVS;
        txn->error.resource = txn->req_tgt.path;
        txn->error.rights = DACL_ADMIN;
        return HTTP_NO_PRIVS;
    }

    if (txn->req_tgt.mbentry->server) {
        /* Remote mailbox */
        struct backend *be;

        be = proxy_findserver(txn->req_tgt.mbentry->server,
                              &http_protocol, httpd_userid,
                              &backend_cached, NULL, NULL, httpd_in);
        if (!be) return HTTP_UNAVAILABLE;

        return http_pipe_req_resp(be, txn);
    }

    /* Local mailbox */

    /* Read body */
    ret = parse_xml_body(txn, &root, DAVSHARING_CONTENT_TYPE);
    if (!ret && !root) {
        txn->error.desc = "Missing request body";
        ret = HTTP_BAD_REQUEST;
    }
    if (ret) goto done;

    /* Make sure its a share-resource element */
    if (!xmlStrcmp(root->name, BAD_CAST "share")) legacy = 1;
    else if (xmlStrcmp(root->name, BAD_CAST "share-resource")) {
        txn->error.desc =
            "Missing share-resource element in POST request";
        ret = HTTP_BAD_REQUEST;
        goto done;
    }

    /* Create share-invite-notification -
       response and share-access will be replaced for each sharee */
    notify = init_xml_response("notification", NS_DAV, NULL, ns);

    time_to_rfc3339(time(0), dtstamp, RFC3339_DATETIME_MAX);
    xmlNewChild(notify, NULL, BAD_CAST "dtstamp", BAD_CAST dtstamp);

    type = xmlNewChild(notify, NULL, BAD_CAST SHARE_INVITE_NOTIFICATION, NULL);

    princ = xmlNewChild(type, NULL, BAD_CAST "principal", NULL);
    buf_printf(&resource, "%s/%s/%s/", namespace_principal.prefix,
               USER_COLLECTION_PREFIX, txn->req_tgt.userid);
    xml_add_href(princ, NULL, buf_cstring(&resource));
    node = get_props(&txn->req_tgt, invite_principal_props,
                     notify, ns, princ_params.propfind.lprops);
    xmlAddChild(princ, node);

    resp = xmlNewChild(type, NULL, BAD_CAST "invite-noresponse", NULL);

    node = xmlNewChild(type, NULL, BAD_CAST "sharer-resource-uri", NULL);
    xml_add_href(node, NULL, txn->req_tgt.path);

    node = xmlNewChild(type, NULL, BAD_CAST "share-access", NULL);
    share = xmlNewChild(node, NULL, BAD_CAST "no-access", NULL);

    node = get_props(&txn->req_tgt, invite_collection_props,
                     notify, ns, pparams->propfind.lprops);
    xmlAddChild(type, node);

    comment = xmlNewChild(type, NULL, BAD_CAST "comment", NULL);


    /* Process each sharee */
    for (sharee = xmlFirstElementChild(root); sharee;
         sharee = xmlNextElementSibling(sharee)) {
        xmlChar *href = NULL, *content;
        int access = SHARE_READONLY;

        xmlNodeSetContent(comment, BAD_CAST "");

        if (legacy) {
            if (!xmlStrcmp(sharee->name, BAD_CAST "remove")) {
                access = SHARE_NONE;
            }
            else if (xmlStrcmp(sharee->name, BAD_CAST "set")) continue;
        }
        else if (xmlStrcmp(sharee->name, BAD_CAST "sharee")) continue;

        for (node = xmlFirstElementChild(sharee); node;
             node = xmlNextElementSibling(node)) {
            if (!xmlStrcmp(node->name, BAD_CAST "href")) {
                href = xmlNodeGetContent(node);
                if (access == SHARE_NONE) break;
            }

            if (legacy) {
                if (!xmlStrcmp(node->name, BAD_CAST "read-write")) {
                    access = SHARE_READWRITE;
                }
                else if (!xmlStrcmp(node->name, BAD_CAST "summary")) {
                    content = xmlNodeGetContent(node);
                    xmlNodeSetContent(comment, content);
                    xmlFree(content);
                }
            }
            else if (!xmlStrcmp(node->name, BAD_CAST "share-access")) {
                xmlNodePtr share = xmlFirstElementChild(node);

                if (!xmlStrcmp(share->name, BAD_CAST "no-access")) {
                    access = SHARE_NONE;
                }
                else if (!xmlStrcmp(share->name, BAD_CAST "read-write")) {
                    access = SHARE_READWRITE;
                }
            }
            else if (!xmlStrcmp(node->name, BAD_CAST "comment")) {
                content = xmlNodeGetContent(node);
                xmlNodeSetContent(comment, content);
                xmlFree(content);
            }
        }

        if (href) {
            char *userid = NULL, *at;
            int r;

            if (!xmlStrncasecmp(href, BAD_CAST "mailto:", 7)) {
                userid = xstrdup((char *) href + 7);
                if ((at = strchr(userid, '@'))) {
                    if (!config_virtdomains || !strcmp(at+1, config_defdomain)){
                        *at = '\0';
                    }
                }
            }
            else if (!xmlStrncmp(href, BAD_CAST "DAV:", 4)) {
                if (!xmlStrcmp(href + 4, BAD_CAST "all")) {
                    userid = xstrdup("anyone");
                }
                else if (!xmlStrcmp(href + 4, BAD_CAST "unauthenticated")) {
                    userid = xstrdup("anonymous");
                }
                else if (!xmlStrcmp(href + 4, BAD_CAST "authenticated")) {
                    /* This needs to be done as anyone - anonymous */
                    r = set_share_access(txn->req_tgt.mbentry->name,
                                         "anyone", access);
                    if (r) {
                        syslog(LOG_NOTICE,
                               "failed to set share access for"
                               " 'anyone' on '%s': %s",
                               txn->req_tgt.mbentry->name, error_message(r));
                    }
                    else userid = xstrdup("-anonymous");
                }
            }
            else {
                const char *errstr = NULL;
                xmlURIPtr uri = parse_uri(METH_UNKNOWN,
                                          (const char *) href, 1, &errstr);

                if (uri) {
                    struct request_target_t principal;

                    memset(&principal, 0, sizeof(struct request_target_t));
                    r = principal_parse_path((const char *) uri->path,
                                             &principal, &errstr);
                    if (!r && principal.userid) userid = principal.userid;
                    else if (principal.userid) free(principal.userid);

                    xmlFreeURI(uri);
                }
            }

            if (!userid) {
                /* XXX  set invite-invalid ? */
                syslog(LOG_NOTICE, "could not parse userid from sharing href");
            }
            else {
                /* Set access rights */
                r = set_share_access(txn->req_tgt.mbentry->name,
                                     userid, access);
                if (r) {
                    syslog(LOG_NOTICE,
                           "failed to set share access for '%s' on '%s': %s",
                           userid, txn->req_tgt.mbentry->name,
                           error_message(r));
                }
                else {
                    /* Notify sharee - patch in response and share-access */
                    const char *annot =
                        DAV_ANNOT_NS "<" XML_NS_DAV ">invite-status";
                    const char *response = "invite-noresponse";
                    struct buf value = BUF_INITIALIZER;
                    int r;

                    /* Lookup invite status */
                    r = annotatemore_lookupmask(txn->req_tgt.mbentry->name,
                                                annot, userid, &value);
                    if (!r && buf_len(&value)) response = buf_cstring(&value);
                    node = xmlNewNode(ns[NS_DAV], BAD_CAST response);
                    buf_free(&value);
                    xmlReplaceNode(resp, node);
                    xmlFreeNode(resp);
                    resp = node;

                    node = xmlNewNode(ns[NS_DAV], BAD_CAST access_types[access]);
                    xmlReplaceNode(share, node);
                    xmlFreeNode(share);
                    share = node;

                    /* Create a resource name for the notifications -
                       We use a consistent naming scheme so that multiple
                       notifications of the same type for the same resource
                       are coalesced (overwritten) */
                    buf_reset(&resource);
                    buf_printf(&resource, "%x-%x-%x-%x.xml",
                               strhash(XML_NS_DAV),
                               strhash(SHARE_INVITE_NOTIFICATION),
                               strhash(txn->req_tgt.mbentry->name),
                               strhash(userid));

                    r = send_notification(txn, notify->doc,
                                          userid, buf_cstring(&resource));
                }

                free(userid);
            }

            xmlFree(href);
        }

        ret = HTTP_NO_CONTENT;
    }

  done:
    if (root) xmlFreeDoc(root->doc);
    if (notify) xmlFreeDoc(notify->doc);
    buf_free(&resource);

    return ret;
}


static int dav_post_import(struct transaction_t *txn,
                          struct meth_params *pparams)
{
    int ret = 0, r, precond = HTTP_OK, rights;
    const char **hdr;
    struct mime_type_t *mime = NULL;
    struct mailbox *mailbox = NULL;
    quota_t qdiffs[QUOTA_NUMRESOURCES] = QUOTA_DIFFS_INITIALIZER;
    void *davdb = NULL, *obj = NULL;
    xmlDocPtr outdoc = NULL;
    xmlNodePtr root;
    xmlNsPtr ns[NUM_NAMESPACE];

    /* Check Content-Type */
    mime = pparams->mime_types;
    if ((hdr = spool_getheader(txn->req_hdrs, "Content-Type"))) {
        for (; mime->content_type; mime++) {
            if (is_mediatype(mime->content_type, hdr[0])) break;
        }
        if (!mime->content_type) {
            txn->error.precond = pparams->put.supp_data_precond;
            return HTTP_FORBIDDEN;
        }
    }

    /* Check ACL for current user */
    rights = httpd_myrights(httpd_authstate, txn->req_tgt.mbentry);
    if (!(rights & DACL_WRITECONT) || !(rights & DACL_ADDRSRC)) {
        /* DAV:need-privileges */
        txn->error.precond = DAV_NEED_PRIVS;
        txn->error.resource = txn->req_tgt.path;
        txn->error.rights =
            !(rights & DACL_WRITECONT) ? DACL_WRITECONT : DACL_ADDRSRC;
        return HTTP_NO_PRIVS;
    }

    if (txn->req_tgt.mbentry->server) {
        /* Remote mailbox */
        struct backend *be;

        be = proxy_findserver(txn->req_tgt.mbentry->server,
                              &http_protocol, httpd_userid,
                              &backend_cached, NULL, NULL, httpd_in);
        if (!be) return HTTP_UNAVAILABLE;

        return http_pipe_req_resp(be, txn);
    }

    /* Local mailbox */

    /* Read body */
    txn->req_body.flags |= BODY_DECODE;
    r = http_read_body(httpd_in, httpd_out,
                       txn->req_hdrs, &txn->req_body, &txn->error.desc);
    if (r) {
        txn->flags.conn = CONN_CLOSE;
        return r;
    }

    /* Check if we can append a new message to mailbox */
    qdiffs[QUOTA_STORAGE] = buf_len(&txn->req_body.payload);
    if ((r = append_check(txn->req_tgt.mbentry->name, httpd_authstate,
                          ACL_INSERT, ignorequota ? NULL : qdiffs))) {
        syslog(LOG_ERR, "append_check(%s) failed: %s",
               txn->req_tgt.mbentry->name, error_message(r));
        txn->error.desc = error_message(r);
        return HTTP_SERVER_ERROR;
    }

    /* Open mailbox for writing */
    r = mailbox_open_iwl(txn->req_tgt.mbentry->name, &mailbox);
    if (r) {
        syslog(LOG_ERR, "http_mailbox_open(%s) failed: %s",
               txn->req_tgt.mbentry->name, error_message(r));
        txn->error.desc = error_message(r);
        return HTTP_SERVER_ERROR;
    }

    /* Open the DAV DB corresponding to the mailbox */
    davdb = pparams->davdb.open_db(mailbox);

    /* Check any preconditions */
    assert(!buf_len(&txn->buf));
    buf_printf(&txn->buf, "%u-%u-%u", mailbox->i.uidvalidity,
               mailbox->i.last_uid, mailbox->i.exists);
    ret = precond = pparams->check_precond(txn, pparams, mailbox, NULL,
                                           buf_cstring(&txn->buf),
                                           mailbox->index_mtime);
    buf_reset(&txn->buf);

    switch (precond) {
    case HTTP_OK:
        break;

    case HTTP_LOCKED:
        txn->error.precond = DAV_NEED_LOCK_TOKEN;
        txn->error.resource = txn->req_tgt.path;

        GCC_FALLTHROUGH

    case HTTP_PRECOND_FAILED:
    default:
        /* We failed a precondition */
        ret = precond;
        goto done;
    }

    /* Start construction of our multistatus response */
    root = init_xml_response("multistatus", NS_DAV, NULL, ns);
    if (!root) {
        ret = HTTP_SERVER_ERROR;
        txn->error.desc = "Unable to create XML response";
        goto done;
    }
    ensure_ns(ns, NS_CS, root, XML_NS_CS, "CS");

    outdoc = root->doc;

    /* Parse, validate, and store the resource */
    obj = mime->to_object(&txn->req_body.payload);
    ret = pparams->post.import(txn, obj, mailbox, davdb,
                               root, ns, get_preferences(txn));

    /* Validators */
    assert(!buf_len(&txn->buf));
    dav_get_synctoken(mailbox, &txn->buf, "");
    txn->resp_body.ctag = buf_cstring(&txn->buf);
    txn->resp_body.etag = NULL;
    txn->resp_body.lastmod = 0;

    /* Output the XML response */
    if (!ret) xml_response(HTTP_MULTI_STATUS, txn, outdoc);

  done:
    if (outdoc) xmlFreeDoc(outdoc);
    if (obj) {
        if (pparams->mime_types[0].free) pparams->mime_types[0].free(obj);
    }
    if (davdb) pparams->davdb.close_db(davdb);
    mailbox_close(&mailbox);

    return ret;
}


/* Perform a POST request */
int meth_post(struct transaction_t *txn, void *params)
{
    struct meth_params *pparams = (struct meth_params *) params;
    static unsigned post_count = 0;
    struct strlist *action;
    int r, ret;
    size_t len;

    /* Response should not be cached */
    txn->flags.cc |= CC_NOCACHE;

    /* Parse the path */
    if ((r = pparams->parse_path(txn->req_uri->path,
                                 &txn->req_tgt, &txn->error.desc))) return r;

    /* Make sure method is allowed (only allowed on certain collections) */
    if (!(txn->req_tgt.allow & ALLOW_POST)) return HTTP_NOT_ALLOWED;

    /* Do any special processing */
    if (pparams->post.proc) {
        ret = pparams->post.proc(txn);
        if (ret != HTTP_CONTINUE) return ret;
    }

    /* Check for query params */
    action = hash_lookup("action", &txn->req_qparams);

    if (!action) {
        /* Check Content-Type */
        const char **hdr = spool_getheader(txn->req_hdrs, "Content-Type");

        if ((pparams->post.allowed & POST_SHARE) && hdr &&
            (is_mediatype(hdr[0], DAVSHARING_CONTENT_TYPE) ||
             is_mediatype(hdr[0], "text/xml"))) {
            /* Sharing request */
            return dav_post_share(txn, pparams);
        }
        else if ((pparams->post.allowed & POST_BULK) && hdr) {
            if (is_mediatype(hdr[0], "application/xml")) {
                /* Bulk CRUD */
                return HTTP_FORBIDDEN;
            }
            else {
                /* Bulk import */
                return dav_post_import(txn, pparams);
            }
        }
        else return HTTP_BAD_REQUEST;
    }

    if (!(pparams->post.allowed & POST_ADDMEMBER) ||
        !action || action->next || strcmp(action->s, "add-member")) {
        return HTTP_BAD_REQUEST;
    }

    /* POST add-member to regular collection */

    /* Append a unique resource name to URL path and perform a PUT */
    len = strlen(txn->req_tgt.path);
    txn->req_tgt.resource = txn->req_tgt.path + len;
    txn->req_tgt.reslen =
        snprintf(txn->req_tgt.resource, MAX_MAILBOX_PATH - len,
                 "%x-%d-%ld-%u.ics",
                 strhash(txn->req_tgt.path), getpid(), time(0), post_count++);

    /* Tell client where to find the new resource */
    txn->location = txn->req_tgt.path;

    ret = meth_put(txn, params);

    if (ret != HTTP_CREATED) txn->location = NULL;

    return ret;
}


/* Perform a PATCH request
 *
 * preconditions:
 */
int meth_patch(struct transaction_t *txn, void *params)
{
    struct meth_params *pparams = (struct meth_params *) params;
    int ret, r, precond, rights;
    const char **hdr, *etag;
    struct patch_doc_t *patch_doc = NULL;
    struct mailbox *mailbox = NULL;
    struct dav_data *ddata;
    struct index_record oldrecord;
    time_t lastmod;
    unsigned flags = 0;
    void *davdb = NULL, *obj = NULL;
    struct buf msg_buf = BUF_INITIALIZER;

    /* Response should not be cached */
    txn->flags.cc |= CC_NOCACHE;

    /* Parse the path */
    if ((r = pparams->parse_path(txn->req_uri->path,
                                 &txn->req_tgt, &txn->error.desc))) {
        return HTTP_FORBIDDEN;
    }

    /* Make sure method is allowed (only allowed on resources) */
    if (!(txn->req_tgt.allow & ALLOW_PATCH)) return HTTP_NOT_ALLOWED;

    /* Check Content-Type */
    if ((hdr = spool_getheader(txn->req_hdrs, "Content-Type"))) {
        for (patch_doc = pparams->patch_docs; patch_doc->format; patch_doc++) {
            if (is_mediatype(patch_doc->format, hdr[0])) break;
        }
    }
    if (!patch_doc || !patch_doc->format) {
        txn->resp_body.patch = pparams->patch_docs;
        return HTTP_BAD_MEDIATYPE;
    }

    /* Check ACL for current user */
    rights = httpd_myrights(httpd_authstate, txn->req_tgt.mbentry);
    if (!(rights & DACL_WRITECONT)) {
        /* DAV:need-privileges */
        txn->error.precond = DAV_NEED_PRIVS;
        txn->error.resource = txn->req_tgt.path;
        txn->error.rights = DACL_WRITECONT;
        return HTTP_NO_PRIVS;
    }

    if (txn->req_tgt.mbentry->server) {
        /* Remote mailbox */
        struct backend *be;

        be = proxy_findserver(txn->req_tgt.mbentry->server,
                              &http_protocol, httpd_userid,
                              &backend_cached, NULL, NULL, httpd_in);
        if (!be) return HTTP_UNAVAILABLE;

        return http_pipe_req_resp(be, txn);
    }

    /* Local Mailbox */

    /* Read body */
    txn->req_body.flags |= BODY_DECODE;
    ret = http_read_body(httpd_in, httpd_out,
                         txn->req_hdrs, &txn->req_body, &txn->error.desc);
    if (ret) {
        txn->flags.conn = CONN_CLOSE;
        return ret;
    }

    /* Check if we can append a new message to mailbox */
    /* XXX  Can we guess-timate the size difference? */
    if ((r = append_check(txn->req_tgt.mbentry->name, httpd_authstate,
                          ACL_INSERT, NULL))) {
        syslog(LOG_ERR, "append_check(%s) failed: %s",
               txn->req_tgt.mbentry->name, error_message(r));
        txn->error.desc = error_message(r);
        return HTTP_SERVER_ERROR;
    }

    /* Open mailbox for writing */
    r = mailbox_open_iwl(txn->req_tgt.mbentry->name, &mailbox);
    if (r) {
        syslog(LOG_ERR, "http_mailbox_open(%s) failed: %s",
               txn->req_tgt.mbentry->name, error_message(r));
        txn->error.desc = error_message(r);
        return HTTP_SERVER_ERROR;
    }

    /* Open the DAV DB corresponding to the mailbox */
    davdb = pparams->davdb.open_db(mailbox);

    /* Find message UID for the resource */
    pparams->davdb.lookup_resource(davdb, txn->req_tgt.mbentry->name,
                                   txn->req_tgt.resource, (void *) &ddata, 0);
    if (!ddata->imap_uid) {
        ret = HTTP_NOT_FOUND;
        goto done;
    }

    /* Fetch index record for the resource */
    r = mailbox_find_index_record(mailbox, ddata->imap_uid, &oldrecord);
    if (r) {
        syslog(LOG_ERR, "mailbox_find_index_record(%s, %u) failed: %s",
               txn->req_tgt.mbentry->name, ddata->imap_uid, error_message(r));
        txn->error.desc = error_message(r);
        ret = HTTP_SERVER_ERROR;
        goto done;
    }

    etag = message_guid_encode(&oldrecord.guid);
    lastmod = oldrecord.internaldate;

    /* Check any preferences */
    flags = get_preferences(txn);

    /* Check any preconditions */
    ret = precond = pparams->check_precond(txn, params, mailbox,
                                           (void *) ddata, etag, lastmod);

    switch (precond) {
    case HTTP_PRECOND_FAILED:
        if (!(flags & PREFER_REP)) goto done;

        /* Fill in ETag and Last-Modified */
        txn->resp_body.etag = etag;
        txn->resp_body.lastmod = lastmod;

        /* Fall through and load message */
        GCC_FALLTHROUGH

    case HTTP_OK: {
        unsigned offset;
        struct buf buf;

        /* Load message containing the resource */
        mailbox_map_record(mailbox, &oldrecord, &msg_buf);

        /* Resource length doesn't include RFC 5322 header */
        offset = oldrecord.header_size;

        /* Parse existing resource */
        buf_init_ro(&buf, buf_base(&msg_buf) + offset,
                    buf_len(&msg_buf) - offset);
        obj = pparams->mime_types[0].to_object(&buf);
        buf_free(&buf);

        if (precond == HTTP_OK) {
            /* Parse, validate, and apply the patch document to the resource */
            ret = patch_doc->proc(txn, obj);
            if (!ret) {
                ret = pparams->put.proc(txn, obj, mailbox,
                                        txn->req_tgt.resource, davdb, flags);
                if (ret == HTTP_FORBIDDEN) ret = HTTP_UNPROCESSABLE;
            }
        }

        break;
    }

    case HTTP_LOCKED:
        txn->error.precond = DAV_NEED_LOCK_TOKEN;
        txn->error.resource = txn->req_tgt.path;

    default:
        /* We failed a precondition */
        goto done;
    }

    if (flags & PREFER_REP) {
        struct resp_body_t *resp_body = &txn->resp_body;
        struct mime_type_t *mime = pparams->mime_types;
        struct buf *data;

        if ((hdr = spool_getheader(txn->req_hdrs, "Accept"))) {
            mime = get_accept_type(hdr, pparams->mime_types);
            if (!mime) goto done;
        }

        switch (ret) {
        case HTTP_NO_CONTENT:
            ret = HTTP_OK;

            GCC_FALLTHROUGH

        case HTTP_CREATED:
        case HTTP_PRECOND_FAILED:
            /* Convert into requested MIME type */
            data = mime->from_object(obj);

            /* Fill in Content-Type, Content-Length */
            resp_body->type = mime->content_type;
            resp_body->len = buf_len(data);

            /* Fill in Content-Location */
            resp_body->loc = txn->req_tgt.path;

            /* Fill in Expires and Cache-Control */
            resp_body->maxage = 3600;   /* 1 hr */
            txn->flags.cc = CC_MAXAGE
                | CC_REVALIDATE         /* don't use stale data */
                | CC_NOTRANSFORM;       /* don't alter iCal data */

            /* Output current representation */
            write_body(ret, txn, buf_base(data), buf_len(data));

            buf_destroy(data);
            ret = 0;
            break;

        default:
            /* failure - do nothing */
            break;
        }
    }

  done:
    if (obj) {
        if (pparams->mime_types[0].free) pparams->mime_types[0].free(obj);
        buf_free(&msg_buf);
    }
    if (davdb) pparams->davdb.close_db(davdb);
    mailbox_close(&mailbox);

    return ret;
}


/* Perform a PUT request
 *
 * preconditions:
 *   *DAV:supported-address-data
 */
int meth_put(struct transaction_t *txn, void *params)
{
    struct meth_params *pparams = (struct meth_params *) params;
    int ret, r, precond, rights;
    const char **hdr, *etag;
    struct mime_type_t *mime = NULL;
    struct mailbox *mailbox = NULL;
    struct dav_data *ddata;
    struct index_record oldrecord;
    quota_t qdiffs[QUOTA_NUMRESOURCES] = QUOTA_DIFFS_INITIALIZER;
    time_t lastmod;
    unsigned flags = 0;
    void *davdb = NULL, *obj = NULL;
    struct buf msg_buf = BUF_INITIALIZER;

    if (txn->meth == METH_PUT) {
        /* Response should not be cached */
        txn->flags.cc |= CC_NOCACHE;

        /* Parse the path */
        if ((r = pparams->parse_path(txn->req_uri->path,
                                     &txn->req_tgt, &txn->error.desc))) {
            return HTTP_FORBIDDEN;
        }

        /* Make sure method is allowed (only allowed on resources) */
        if (!(txn->req_tgt.allow & ALLOW_WRITE)) return HTTP_NOT_ALLOWED;
    }

    /* Make sure mailbox type is correct */
    if (txn->req_tgt.mbentry->mbtype != txn->req_tgt.namespace->mboxtype)
        return HTTP_FORBIDDEN;

    /* Make sure Content-Range isn't specified */
    if (spool_getheader(txn->req_hdrs, "Content-Range"))
        return HTTP_BAD_REQUEST;

    /* Check Content-Type */
    mime = pparams->mime_types;
    if ((hdr = spool_getheader(txn->req_hdrs, "Content-Type"))) {
        for (; mime->content_type; mime++) {
            if (is_mediatype(mime->content_type, hdr[0])) break;
        }
        if (!mime->content_type) {
            txn->error.precond = pparams->put.supp_data_precond;
            return HTTP_FORBIDDEN;
        }
    }

    /* Check ACL for current user */
    rights = httpd_myrights(httpd_authstate, txn->req_tgt.mbentry);
    if (!(rights & DACL_WRITECONT) || !(rights & DACL_ADDRSRC)) {
        /* DAV:need-privileges */
        txn->error.precond = DAV_NEED_PRIVS;
        txn->error.resource = txn->req_tgt.path;
        txn->error.rights =
            !(rights & DACL_WRITECONT) ? DACL_WRITECONT : DACL_ADDRSRC;
        return HTTP_NO_PRIVS;
    }

    if (txn->req_tgt.mbentry->server) {
        /* Remote mailbox */
        struct backend *be;

        be = proxy_findserver(txn->req_tgt.mbentry->server,
                              &http_protocol, httpd_userid,
                              &backend_cached, NULL, NULL, httpd_in);
        if (!be) return HTTP_UNAVAILABLE;

        return http_pipe_req_resp(be, txn);
    }

    /* Local Mailbox */

    /* Read body */
    txn->req_body.flags |= BODY_DECODE;
    ret = http_read_body(httpd_in, httpd_out,
                         txn->req_hdrs, &txn->req_body, &txn->error.desc);
    if (ret) {
        txn->flags.conn = CONN_CLOSE;
        return ret;
    }

    /* Check if we can append a new message to mailbox */
    qdiffs[QUOTA_STORAGE] = buf_len(&txn->req_body.payload);
    if ((r = append_check(txn->req_tgt.mbentry->name, httpd_authstate,
                          ACL_INSERT, ignorequota ? NULL : qdiffs))) {
        syslog(LOG_ERR, "append_check(%s) failed: %s",
               txn->req_tgt.mbentry->name, error_message(r));
        txn->error.desc = error_message(r);
        return HTTP_SERVER_ERROR;
    }

    /* Open mailbox for writing */
    r = mailbox_open_iwl(txn->req_tgt.mbentry->name, &mailbox);
    if (r) {
        syslog(LOG_ERR, "http_mailbox_open(%s) failed: %s",
               txn->req_tgt.mbentry->name, error_message(r));
        txn->error.desc = error_message(r);
        return HTTP_SERVER_ERROR;
    }

    /* Open the DAV DB corresponding to the mailbox */
    davdb = pparams->davdb.open_db(mailbox);

    /* Find message UID for the resource, if exists */
    pparams->davdb.lookup_resource(davdb, txn->req_tgt.mbentry->name,
                                   txn->req_tgt.resource, (void *) &ddata, 0);
    /* XXX  Check errors */

    if (ddata->imap_uid) {
        /* Overwriting existing resource */

        /* Fetch index record for the resource */
        r = mailbox_find_index_record(mailbox, ddata->imap_uid, &oldrecord);
        if (r) {
            syslog(LOG_ERR, "mailbox_find_index_record(%s, %u) failed: %s",
                   txn->req_tgt.mbentry->name, ddata->imap_uid, error_message(r));
            txn->error.desc = error_message(r);
            ret = HTTP_SERVER_ERROR;
            goto done;
        }

        etag = message_guid_encode(&oldrecord.guid);
        lastmod = oldrecord.internaldate;
    }
    else if (ddata->rowid) {
        /* Unmapped URL (empty resource) */
        etag = NULL;
        lastmod = ddata->creationdate;
    }
    else {
        /* New resource */
        etag = NULL;
        lastmod = 0;
    }

    /* Check any preferences */
    flags = get_preferences(txn);

    /* Check any preconditions */
    if (txn->meth == METH_POST) {
        assert(!buf_len(&txn->buf));
        buf_printf(&txn->buf, "%u-%u-%u", mailbox->i.uidvalidity,
                   mailbox->i.last_uid, mailbox->i.exists);
        ret = precond = pparams->check_precond(txn, params, mailbox, NULL,
                                               buf_cstring(&txn->buf),
                                               mailbox->index_mtime);
        buf_reset(&txn->buf);
    }
    else {
        ret = precond = pparams->check_precond(txn, params, mailbox,
                                               (void *) ddata, etag, lastmod);
    }

    switch (precond) {
    case HTTP_OK:
        /* Parse, validate, and store the resource */
        obj = mime->to_object(&txn->req_body.payload);
        ret = pparams->put.proc(txn, obj, mailbox,
                                txn->req_tgt.resource, davdb, flags);
        break;

    case HTTP_PRECOND_FAILED:
        if (flags & PREFER_REP) {
            unsigned offset;
            struct buf buf;

            /* Load message containing the resource */
            mailbox_map_record(mailbox, &oldrecord, &msg_buf);

            /* Resource length doesn't include RFC 5322 header */
            offset = oldrecord.header_size;

            /* Parse existing resource */
            buf_init_ro(&buf, buf_base(&msg_buf) + offset,
                        buf_len(&msg_buf) - offset);
            obj = pparams->mime_types[0].to_object(&buf);
            buf_free(&buf);

            /* Fill in ETag and Last-Modified */
            txn->resp_body.etag = etag;
            txn->resp_body.lastmod = lastmod;
        }
        break;

    case HTTP_LOCKED:
        txn->error.precond = DAV_NEED_LOCK_TOKEN;
        txn->error.resource = txn->req_tgt.path;

    default:
        /* We failed a precondition */
        goto done;
    }

    if (txn->req_tgt.allow & ALLOW_PATCH) {
        /* Add Accept-Patch formats to response */
        txn->resp_body.patch = pparams->patch_docs;
    }

    if (flags & PREFER_REP) {
        struct resp_body_t *resp_body = &txn->resp_body;
        const char **hdr;
        struct buf *data;

        if ((hdr = spool_getheader(txn->req_hdrs, "Accept"))) {
            mime = get_accept_type(hdr, pparams->mime_types);
            if (!mime) goto done;
        }

        switch (ret) {
        case HTTP_NO_CONTENT:
            ret = HTTP_OK;

            GCC_FALLTHROUGH

        case HTTP_CREATED:
        case HTTP_PRECOND_FAILED:
            /* Convert into requested MIME type */
            data = mime->from_object(obj);

            /* Fill in Content-Type, Content-Length */
            resp_body->type = mime->content_type;
            resp_body->len = buf_len(data);

            /* Fill in Content-Location */
            resp_body->loc = txn->req_tgt.path;

            /* Fill in Expires and Cache-Control */
            resp_body->maxage = 3600;   /* 1 hr */
            txn->flags.cc = CC_MAXAGE
                | CC_REVALIDATE         /* don't use stale data */
                | CC_NOTRANSFORM;       /* don't alter iCal data */

            /* Output current representation */
            write_body(ret, txn, buf_base(data), buf_len(data));

            buf_destroy(data);
            ret = 0;
            break;

        default:
            /* failure - do nothing */
            break;
        }
    }

  done:
    if (obj) {
        if (pparams->mime_types[0].free) pparams->mime_types[0].free(obj);
        buf_free(&msg_buf);
    }
    if (davdb) pparams->davdb.close_db(davdb);
    mailbox_close(&mailbox);

    return ret;
}


/* CALDAV:calendar-multiget/CARDDAV:addressbook-multiget REPORT */
int report_multiget(struct transaction_t *txn, struct meth_params *rparams,
                    xmlNodePtr inroot, struct propfind_ctx *fctx)
{
    int r, ret = 0;
    struct mailbox *mailbox = NULL;
    xmlNodePtr node;

    /* Get props for each href */
    for (node = inroot->children; node; node = node->next) {
        if ((node->type == XML_ELEMENT_NODE) &&
            !xmlStrcmp(node->name, BAD_CAST "href")) {
            xmlChar *href = xmlNodeListGetString(inroot->doc, node->children, 1);
            xmlURIPtr uri;
            struct request_target_t tgt;
            struct dav_data *ddata;

            /* Parse the URI */
            uri = parse_uri(METH_REPORT, (const char *) href,
                            1 /* path required */, &fctx->txn->error.desc);
            xmlFree(href);
            if (!uri) {
                ret = HTTP_FORBIDDEN;
                goto done;
            }

            /* Parse the path */
            memset(&tgt, 0, sizeof(struct request_target_t));
            tgt.namespace = txn->req_tgt.namespace;

            r = rparams->parse_path(uri->path, &tgt, &fctx->txn->error.desc);
            xmlFreeURI(uri);
            if (r) {
                ret = r;
                goto done;
            }

            fctx->req_tgt = &tgt;
            fctx->mbentry = tgt.mbentry;

            /* Check if we already have this mailbox open */
            if (!mailbox || strcmp(mailbox->name, tgt.mbentry->name)) {
                if (mailbox) mailbox_close(&mailbox);

                /* Open mailbox for reading */
                r = mailbox_open_irl(tgt.mbentry->name, &mailbox);
                if (r && r != IMAP_MAILBOX_NONEXISTENT) {
                    syslog(LOG_ERR, "http_mailbox_open(%s) failed: %s",
                           tgt.mbentry->name, error_message(r));
                    txn->error.desc = error_message(r);
                    ret = HTTP_SERVER_ERROR;
                    goto done;
                }

                fctx->mailbox = mailbox;
            }

            if (!fctx->mailbox || !tgt.resource) {
                /* Add response for missing target */
                xml_add_response(fctx, HTTP_NOT_FOUND, 0, NULL, NULL);
                continue;
            }

            /* Open the DAV DB corresponding to the mailbox */
            fctx->davdb = rparams->davdb.open_db(fctx->mailbox);

            /* Find message UID for the resource */
            rparams->davdb.lookup_resource(fctx->davdb, tgt.mbentry->name,
                                           tgt.resource, (void **) &ddata, 0);
            ddata->resource = tgt.resource;
            /* XXX  Check errors */

            fctx->proc_by_resource(fctx, ddata);

            /* XXX - split this into a req_tgt cleanup */
            free(tgt.userid);
            mboxlist_entry_free(&tgt.mbentry);

            rparams->davdb.close_db(fctx->davdb);
        }
    }

  done:
    mailbox_close(&mailbox);

    return (ret ? ret : HTTP_MULTI_STATUS);
}


struct updates_rock {
    struct propfind_ctx *fctx;
    uint32_t limit;
    modseq_t basemodseq;
    modseq_t *respmodseq;
    uint32_t *nresp;
    xmlBufferPtr *buf;
};

static int updates_cb(void *rock, void *data)
{
    struct dav_data *ddata = (struct dav_data *) data;
    struct updates_rock *urock = (struct updates_rock *) rock;
    struct propfind_ctx *fctx = urock->fctx;
    xmlNodePtr node;

    if (!ddata->alive) {
        if (ddata->modseq <= urock->basemodseq) {
            /* Initial sync - ignore unmapped resources */
            return 0;
        }

        /* Report resource as NOT FOUND
           IMAP UID of 0 will cause index record to be ignored
           propfind_by_resource() will append our resource name */
        ddata->imap_uid = 0;
    }

    if (*urock->nresp >= urock->limit) {
        /* Number of responses has reached client-specified limit */
        return HTTP_NO_STORAGE;
    }
    else {
        /* Bump response count */
        *urock->nresp += 1;
    }

    /* respmodseq will be highest modseq of the resources we return */
    *(urock->respmodseq) = MAX(ddata->modseq, *(urock->respmodseq));

    /* Add <response> element for this resource to root */
    fctx->proc_by_resource(fctx, ddata);
    fctx->record = NULL;

    /* Add <response> element for this resource to output buffer.
       Only output the xmlBuffer every PROT_BUFSIZE bytes */
    node = xmlGetLastChild(fctx->root);
    xml_partial_response((xmlBufferLength(*urock->buf) > PROT_BUFSIZE) ?
                         fctx->txn : NULL,
                         fctx->root->doc, node, 1, urock->buf);

    /* Remove <response> element from root (no need to keep in memory) */
    xmlReplaceNode(node, NULL);
    xmlFreeNode(node);

    return 0;
}


/* DAV:sync-collection REPORT */
int report_sync_col(struct transaction_t *txn,
                    struct meth_params *rparams __attribute__((unused)),
                    xmlNodePtr inroot, struct propfind_ctx *fctx)
{
    int ret = 0, r;
    struct mailbox *mailbox = NULL;
    uint32_t uidvalidity = 0;
    modseq_t syncmodseq = 0;
    modseq_t basemodseq = 0;
    modseq_t highestmodseq = 0;
    modseq_t respmodseq = 0;
    uint32_t limit = -1;
    uint32_t nresp = 0;
    xmlNodePtr node;
    struct index_state istate;
    char tokenuri[MAX_MAILBOX_PATH+1];
    xmlBufferPtr buf = NULL;

    /* XXX  Handle Depth (cal-home-set at toplevel) */

    memset(&istate, 0, sizeof(struct index_state));
    istate.map = NULL;

    /* Open mailbox for reading */
    r = mailbox_open_irl(txn->req_tgt.mbentry->name, &mailbox);
    if (r) {
        syslog(LOG_ERR, "http_mailbox_open(%s) failed: %s",
               txn->req_tgt.mbentry->name, error_message(r));
        txn->error.desc = error_message(r);
        ret = HTTP_SERVER_ERROR;
        goto done;
    }

    fctx->mbentry = txn->req_tgt.mbentry;
    fctx->mailbox = mailbox;

    highestmodseq = mailbox->i.highestmodseq;

    /* Parse children element of report */
    for (node = inroot->children; node; node = node->next) {
        xmlNodePtr node2;
        xmlChar *str = NULL;
        if (node->type == XML_ELEMENT_NODE) {
            if (!xmlStrcmp(node->name, BAD_CAST "sync-token") &&
                (str = xmlNodeListGetString(inroot->doc, node->children, 1))) {
                /* Parse sync-token */
                r = sscanf((char *) str, SYNC_TOKEN_URL_SCHEME
                           "%u-" MODSEQ_FMT "-" MODSEQ_FMT "%1s",
                           &uidvalidity, &syncmodseq, &basemodseq,
                           tokenuri /* test for trailing junk */);

                syslog(LOG_DEBUG, "scanned token %s to %d %u %llu %llu",
                       str, r, uidvalidity, syncmodseq, basemodseq);
                /* Sanity check the token components */
                if (r < 2 || r > 3 ||
                    (uidvalidity != mailbox->i.uidvalidity) ||
                    (syncmodseq > highestmodseq)) {
                    fctx->txn->error.desc = "Invalid sync-token";
                }
                else if (r == 3) {
                    /* Previous partial read token */
                    if (basemodseq > highestmodseq) {
                        fctx->txn->error.desc = "Invalid sync-token";
                    }
                    else if (basemodseq < mailbox->i.deletedmodseq) {
                        fctx->txn->error.desc = "Stale sync-token";
                    }
                }
                else {
                    /* Regular token */
                    if (syncmodseq < mailbox->i.deletedmodseq) {
                        fctx->txn->error.desc = "Stale sync-token";
                    }
                }

                if (fctx->txn->error.desc) {
                    /* DAV:valid-sync-token */
                    txn->error.precond = DAV_SYNC_TOKEN;
                    ret = HTTP_FORBIDDEN;
                }
            }
            else if (!xmlStrcmp(node->name, BAD_CAST "sync-level") &&
                (str = xmlNodeListGetString(inroot->doc, node->children, 1))) {
                if (!strcmp((char *) str, "infinity")) {
                    fctx->txn->error.desc =
                        "This server DOES NOT support infinite depth requests";
                    ret = HTTP_SERVER_ERROR;
                }
                else if ((sscanf((char *) str, "%u", &fctx->depth) != 1) ||
                         (fctx->depth != 1)) {
                    fctx->txn->error.desc = "Illegal sync-level";
                    ret = HTTP_BAD_REQUEST;
                }
            }
            else if (!xmlStrcmp(node->name, BAD_CAST "limit")) {
                for (node2 = node->children; node2; node2 = node2->next) {
                    if ((node2->type == XML_ELEMENT_NODE) &&
                        !xmlStrcmp(node2->name, BAD_CAST "nresults") &&
                        (!(str = xmlNodeListGetString(inroot->doc,
                                                      node2->children, 1)) ||
                         (sscanf((char *) str, "%u", &limit) != 1))) {
                        txn->error.precond = DAV_OVER_LIMIT;
                        ret = HTTP_FORBIDDEN;
                    }
                }
            }

            if (str) xmlFree(str);
            if (ret) goto done;
        }
    }

    /* Check Depth */
    if (!fctx->depth) {
        fctx->txn->error.desc = "Illegal sync-level";
        ret = HTTP_BAD_REQUEST;
        goto done;
    }

    if (!syncmodseq) {
        /* Initial sync - set basemodseq in case client limits results */
        basemodseq = highestmodseq;
    }

    /* Open the DAV DB corresponding to the mailbox */
    fctx->davdb = rparams->davdb.open_db(fctx->mailbox);

    /* Setup for chunked response */
    txn->flags.te |= TE_CHUNKED;

    /* Begin XML response */
    xml_response(HTTP_MULTI_STATUS, txn, fctx->root->doc);

<<<<<<< HEAD
    /* Report the resources within the client requested limit (if any) */
    struct updates_rock rock =
        { fctx, limit, basemodseq, &respmodseq, &nresp, &buf };

    r = rparams->davdb.foreach_update(fctx->davdb, syncmodseq, mailbox->name,
                                      -1 /* ALL kinds of resources */,
                                      (syncmodseq && basemodseq) ? 0 : limit + 1,
                                      &updates_cb, &rock);
    if (nresp <= limit) {
=======
        /* respmodseq will be modseq of last record we return */
        respmodseq = map[nresp-1].modseq;

        /* Tell client we truncated the responses */
        xml_add_response(fctx, HTTP_NO_STORAGE, DAV_OVER_LIMIT, NULL, NULL);
    }
    else {
>>>>>>> 0259f43f
        /* Full response - respmodseq will be highestmodseq of mailbox */
        respmodseq = highestmodseq;
    }

    if (r) {
        /* Tell client we truncated the responses */
        *(fctx->req_tgt->resource) = '\0';
        xml_add_response(fctx, HTTP_NO_STORAGE, DAV_OVER_LIMIT);

        /* Add <response> element to output buffer */
        node = xmlGetLastChild(fctx->root);
        xml_partial_response(NULL /* !output */, fctx->root->doc, node, 1, &buf);
    }

    if (fctx->davdb) rparams->davdb.close_db(fctx->davdb);

    /* Add sync-token element to root */
    if (respmodseq < basemodseq) {
        /* Client limited results of initial sync - include basemodseq */
        snprintf(tokenuri, MAX_MAILBOX_PATH,
                 SYNC_TOKEN_URL_SCHEME "%u-" MODSEQ_FMT "-" MODSEQ_FMT,
                 mailbox->i.uidvalidity, respmodseq, basemodseq);
    }
    else {
        snprintf(tokenuri, MAX_MAILBOX_PATH,
                 SYNC_TOKEN_URL_SCHEME "%u-" MODSEQ_FMT,
                 mailbox->i.uidvalidity, respmodseq);
    }
    node =
        xmlNewChild(fctx->root, NULL, BAD_CAST "sync-token", BAD_CAST tokenuri);

    /* Add sync-token element to output buffer */
    xml_partial_response(NULL /* !output */, fctx->root->doc, node, 1, &buf);

    /* End XML response */
    xml_partial_response(txn, fctx->root->doc, NULL /* end */, 0, &buf);
    xmlBufferFree(buf);

    /* End of output */
    write_body(0, txn, NULL, 0);

  done:
    if (istate.map) free(istate.map);
    mailbox_close(&mailbox);

    return ret;
}


int expand_property(xmlNodePtr inroot, struct propfind_ctx *fctx,
                    struct namespace_t *namespace, const char *href,
                    parse_path_t parse_path, const struct prop_entry *lprops,
                    xmlNodePtr root, int depth)
{
    int ret = 0, r;
    struct propfind_ctx prev_ctx;
    struct request_target_t req_tgt;

    memcpy(&prev_ctx, fctx, sizeof(struct propfind_ctx));
    memset(&req_tgt, 0, sizeof(struct request_target_t));

    fctx->mode = PROPFIND_EXPAND;
    fctx->prefer &= ~PREFER_NOROOT;
    if (href) {
        /* Parse the URL */
        req_tgt.namespace = namespace;
        parse_path(href, &req_tgt, &fctx->txn->error.desc);

        fctx->req_tgt = &req_tgt;
    }
    fctx->lprops = lprops;
    fctx->elist = NULL;
    fctx->root = root;
    fctx->depth = depth;
    fctx->mbentry = NULL;
    fctx->mailbox = NULL;

    ret = preload_proplist(inroot->children, fctx);
    if (ret) goto done;

    if (!fctx->req_tgt->collection && !fctx->depth) {
        /* Add response for principal or home-set collection */
        struct mailbox *mailbox = NULL;

        if (fctx->req_tgt->mbentry) {
            /* Open mailbox for reading */
            if ((r = mailbox_open_irl(fctx->req_tgt->mbentry->name, &mailbox))) {
                syslog(LOG_INFO, "mailbox_open_irl(%s) failed: %s",
                       fctx->req_tgt->mbentry->name, error_message(r));
                fctx->txn->error.desc = error_message(r);
                ret = HTTP_SERVER_ERROR;
                goto done;
            }
            fctx->mbentry = fctx->req_tgt->mbentry;
            fctx->mailbox = mailbox;
        }

        xml_add_response(fctx, 0, 0, NULL, NULL);

        mailbox_close(&mailbox);
    }

    if (fctx->depth > 0) {
        /* Collection(s) */

        if (fctx->req_tgt->collection) {
            /* Add response for target collection */
            propfind_by_collection(fctx->req_tgt->mbentry, fctx);
        }
        else {
            /* Add responses for all contained collections */
            mboxlist_mboxtree(fctx->req_tgt->mbentry->name,
                              propfind_by_collection, fctx,
                              MBOXTREE_SKIP_ROOT);

            switch (fctx->req_tgt->namespace->id) {
            case URL_NS_CALENDAR:
            case URL_NS_ADDRESSBOOK:
                /* Add responses for shared collections */
                mboxlist_usersubs(fctx->req_tgt->userid,
                                  propfind_by_collection, fctx,
                                  MBOXTREE_SKIP_PERSONAL);
                break;
            }
        }

        if (fctx->davdb) fctx->close_db(fctx->davdb);

        ret = *fctx->ret;
    }

  done:
    /* Free the entry list */
    while (fctx->elist) {
        struct propfind_entry_list *freeme = fctx->elist;
        fctx->elist = freeme->next;
        xmlFree(freeme->name);
        free(freeme);
    }

    free(req_tgt.userid);

    fctx->mbentry = prev_ctx.mbentry;
    fctx->mailbox = prev_ctx.mailbox;
    fctx->depth = prev_ctx.depth;
    fctx->root = prev_ctx.root;
    fctx->elist = prev_ctx.elist;
    fctx->lprops = prev_ctx.lprops;
    fctx->req_tgt = prev_ctx.req_tgt;
    fctx->prefer = prev_ctx.prefer;

    if (root != fctx->root) {
        /* Move any defined namespaces up to the previous parent */
        xmlNsPtr nsDef;

        if (fctx->root->nsDef) {
            /* Find last nsDef in list */
            for (nsDef = fctx->root->nsDef; nsDef->next; nsDef = nsDef->next);
            nsDef->next = root->nsDef;
        }
        else fctx->root->nsDef = root->nsDef;
        root->nsDef = NULL;
    }

    return ret;
}



/* DAV:expand-property REPORT */
int report_expand_prop(struct transaction_t *txn __attribute__((unused)),
                       struct meth_params *rparams __attribute__((unused)),
                       xmlNodePtr inroot, struct propfind_ctx *fctx)
{
    int ret = expand_property(inroot, fctx, NULL, NULL, NULL,
                              fctx->lprops, fctx->root, fctx->depth);

    return (ret ? ret : HTTP_MULTI_STATUS);
}


/* DAV:acl-principal-prop-set REPORT */
int report_acl_prin_prop(struct transaction_t *txn __attribute__((unused)),
                         struct meth_params *rparams __attribute__((unused)),
                         xmlNodePtr inroot __attribute__((unused)),
                         struct propfind_ctx *fctx)
{
    int ret = 0;
    struct request_target_t req_tgt;
    mbentry_t *mbentry = fctx->req_tgt->mbentry;
    char *userid, *nextid;

    /* Generate URL for user principal collection */
    buf_reset(&fctx->buf);
    buf_printf(&fctx->buf, "%s/%s/",
               namespace_principal.prefix, USER_COLLECTION_PREFIX);

    /* Allowed properties are for principals, NOT the request URL */
    memset(&req_tgt, 0, sizeof(struct request_target_t));
    principal_parse_path(buf_cstring(&fctx->buf), &req_tgt,
                         &fctx->txn->error.desc);
    fctx->req_tgt = &req_tgt;
    fctx->lprops = principal_props;
    fctx->proc_by_resource = &propfind_by_resource;

    /* Parse the ACL string (userid/rights pairs) */
    for (userid = mbentry->acl; userid; userid = nextid) {
        char *rightstr;

        rightstr = strchr(userid, '\t');
        if (!rightstr) break;
        *rightstr++ = '\0';

        nextid = strchr(rightstr, '\t');
        if (!nextid) break;
        *nextid++ = '\0';

        if (strcmp(userid, "anyone") && strcmp(userid, "anonymous")) {
            /* Add userid to principal URL */
            strcpy(req_tgt.tail, userid);
            req_tgt.userid = xstrdup(userid);

            /* Add response for URL */
            xml_add_response(fctx, 0, 0, NULL, NULL);

            free(req_tgt.userid);
        }
    }

    return (ret ? ret : HTTP_MULTI_STATUS);
}


struct search_crit {
    struct strlist *props;
    xmlChar *match;
    struct search_crit *next;
};


/* mboxlist_alluser() callback to find user principals (has Inbox) */
static int principal_search(const char *userid, void *rock)
{
    struct propfind_ctx *fctx = (struct propfind_ctx *) rock;
    struct search_crit *search_crit;
    size_t len;
    char *p;

    /* XXX - this function needs extradomain and virtdomains support */

    /* Check ACL for current user */
    if (principal_acl_check(userid, httpd_authstate)) return 0;

    /* Check against search criteria */
    for (search_crit = (struct search_crit *) fctx->filter_crit;
         search_crit; search_crit = search_crit->next) {
        struct strlist *prop;

        for (prop = search_crit->props; prop; prop = prop->next) {
            if (!strcmp(prop->s, "displayname")) {
                if (!xmlStrcasestr(BAD_CAST userid,
                                   search_crit->match)) return 0;
            }
            else if (!strcmp(prop->s, "calendar-user-address-set")) {
                char email[MAX_MAILBOX_NAME+1];

                snprintf(email, MAX_MAILBOX_NAME, "%s@%s",
                         userid, config_servername);
                if (!xmlStrcasestr(BAD_CAST email,
                                   search_crit->match)) return 0;
            }
            else if (!strcmp(prop->s, "calendar-user-type")) {
                if (!xmlStrcasestr(BAD_CAST "INDIVIDUAL",
                                   search_crit->match)) return 0;
            }
        }
    }

    /* Append principal name to URL path */
    len = strlen(namespace_principal.prefix);
    p = fctx->req_tgt->path + len;
    snprintf(p, MAX_MAILBOX_PATH - len, "/%s/%s/",
             USER_COLLECTION_PREFIX, userid);

    free(fctx->req_tgt->userid);
    fctx->req_tgt->userid = xstrdup(userid);

    return xml_add_response(fctx, 0, 0, NULL, NULL);
}


static const struct prop_entry prin_search_props[] = {

    /* WebDAV (RFC 4918) properties */
    { "displayname", NS_DAV, 0, NULL, NULL, NULL },

    /* CalDAV Scheduling (RFC 6638) properties */
    { "calendar-user-address-set", NS_CALDAV, 0, NULL, NULL, NULL },
    { "calendar-user-type", NS_CALDAV, 0, NULL, NULL, NULL },

    { NULL, 0, 0, NULL, NULL, NULL }
};


/* DAV:principal-property-search REPORT */
static int report_prin_prop_search(struct transaction_t *txn,
                                   struct meth_params *rparams __attribute__((unused)),
                                   xmlNodePtr inroot,
                                   struct propfind_ctx *fctx)
{
    int ret = 0;
    xmlNodePtr node;
    struct search_crit *search_crit, *next;
    unsigned apply_prin_set = 0;

    /* Parse children element of report */
    fctx->filter_crit = NULL;
    for (node = inroot->children; node; node = node->next) {
        if (node->type == XML_ELEMENT_NODE) {
            if (!xmlStrcmp(node->name, BAD_CAST "property-search")) {
                xmlNodePtr search;

                search_crit = xzmalloc(sizeof(struct search_crit));
                search_crit->next = fctx->filter_crit;
                fctx->filter_crit = search_crit;

                for (search = node->children; search; search = search->next) {
                    if (search->type == XML_ELEMENT_NODE) {
                        if (!xmlStrcmp(search->name, BAD_CAST "prop")) {
                            xmlNodePtr prop;

                            for (prop = search->children;
                                 prop; prop = prop->next) {
                                if (prop->type == XML_ELEMENT_NODE) {
                                    const struct prop_entry *entry;

                                    for (entry = prin_search_props;
                                         entry->name &&
                                             xmlStrcmp(prop->name,
                                                       BAD_CAST entry->name);
                                         entry++);

                                    if (!entry->name) {
                                        txn->error.desc =
                                            "Unsupported XML search prop";
                                        ret = HTTP_BAD_REQUEST;
                                        goto done;
                                    }
                                    else {
                                        appendstrlist(&search_crit->props,
                                                      (char *) entry->name);
                                    }
                                }
                            }
                        }
                        else if (!xmlStrcmp(search->name, BAD_CAST "match")) {
                            if (search_crit->match) {
                                txn->error.desc =
                                    "Too many DAV:match XML elements";
                                ret = HTTP_BAD_REQUEST;
                                goto done;
                            }

                            search_crit->match =
                                xmlNodeListGetString(inroot->doc,
                                                     search->children, 1);
                        }
                        else {
                            txn->error.desc = "Unknown XML element";
                            ret = HTTP_BAD_REQUEST;
                            goto done;
                        }
                    }
                }

                if (!search_crit->props) {
                    txn->error.desc = "Missing DAV:prop XML element";
                    ret = HTTP_BAD_REQUEST;
                    goto done;
                }
                if (!search_crit->match) {
                    txn->error.desc = "Missing DAV:match XML element";
                    ret = HTTP_BAD_REQUEST;
                    goto done;
                }
            }
            else if (!xmlStrcmp(node->name, BAD_CAST "prop")) {
                /* Already parsed in meth_report() */
            }
            else if (!xmlStrcmp(node->name,
                                BAD_CAST "apply-to-principal-collection-set")) {
                apply_prin_set = 1;
            }
            else {
                txn->error.desc = "Unknown XML element";
                ret = HTTP_BAD_REQUEST;
                goto done;
            }
        }
    }

    if (!fctx->filter_crit) {
        txn->error.desc = "Missing DAV:property-search XML element";
        ret = HTTP_BAD_REQUEST;
        goto done;
    }

    /* Only search DAV:principal-collection-set */
    if (apply_prin_set || !fctx->req_tgt->userid) {
        /* XXX  Do LDAP/SQL lookup of CN/email-address(es) here */

        ret = mboxlist_alluser(principal_search, fctx);
    }

  done:
    for (search_crit = fctx->filter_crit; search_crit; search_crit = next) {
        next = search_crit->next;

        if (search_crit->match) xmlFree(search_crit->match);
        freestrlist(search_crit->props);
        free(search_crit);
    }

    return (ret ? ret : HTTP_MULTI_STATUS);
}


/* DAV:principal-search-property-set REPORT */
static int report_prin_search_prop_set(struct transaction_t *txn,
                                       struct meth_params *rparams __attribute__((unused)),
                                       xmlNodePtr inroot,
                                       struct propfind_ctx *fctx)
{
    xmlNodePtr node;
    const struct prop_entry *entry;

    /* Look for child elements in request */
    for (node = inroot->children; node; node = node->next) {
        if (node->type == XML_ELEMENT_NODE) {
            txn->error.desc =
                "DAV:principal-search-property-set XML element MUST be empty";
            return HTTP_BAD_REQUEST;
        }
    }

    for (entry = prin_search_props; entry->name; entry++) {
        node = xmlNewChild(fctx->root, NULL,
                           BAD_CAST "principal-search-property", NULL);
        node = xmlNewChild(node, NULL, BAD_CAST "prop", NULL);
        ensure_ns(fctx->ns, entry->ns, fctx->root,
                  known_namespaces[entry->ns].href,
                  known_namespaces[entry->ns].prefix);
        xmlNewChild(node, fctx->ns[entry->ns], BAD_CAST entry->name, NULL);
    }

    return HTTP_OK;
}


/* Perform a REPORT request */
int meth_report(struct transaction_t *txn, void *params)
{
    struct meth_params *rparams = (struct meth_params *) params;
    int ret = 0, r;
    const char **hdr;
    unsigned depth = 0;
    xmlNodePtr inroot = NULL, outroot = NULL, cur, prop = NULL, props = NULL;
    const struct report_type_t *report = NULL;
    xmlNsPtr ns[NUM_NAMESPACE];
    struct hash_table ns_table = { 0, NULL, NULL };
    struct propfind_ctx fctx;
    struct propfind_entry_list *elist = NULL;

    memset(&fctx, 0, sizeof(struct propfind_ctx));

    /* Parse the path */
    if ((r = rparams->parse_path(txn->req_uri->path,
                                 &txn->req_tgt, &txn->error.desc))) return r;

    /* Make sure method is allowed */
    if (!(txn->req_tgt.allow & ALLOW_DAV)) return HTTP_NOT_ALLOWED;

    /* Check Depth */
    if ((hdr = spool_getheader(txn->req_hdrs, "Depth"))) {
        if (!strcmp(hdr[0], "infinity")) {
            depth = 2;
        }
        else if ((sscanf(hdr[0], "%u", &depth) != 1) || (depth > 1)) {
            txn->error.desc = "Illegal Depth value\r\n";
            return HTTP_BAD_REQUEST;
        }
    }

    /* Parse the REPORT body */
    ret = parse_xml_body(txn, &inroot, NULL);
    if (!ret && !inroot) {
        txn->error.desc = "Missing request body\r\n";
        return HTTP_BAD_REQUEST;
    }
    if (ret) goto done;

    /* Add report type to our header cache */
    spool_cache_header(xstrdup(":type"), xstrdup((const char *) inroot->name),
                       txn->req_hdrs);

    /* Check the report type against our supported list */
    for (report = rparams->reports; report && report->name; report++) {
        if (inroot->ns &&
            !xmlStrcmp(inroot->ns->href,
                       BAD_CAST known_namespaces[report->ns].href) &&
            !xmlStrcmp(inroot->name, BAD_CAST report->name)) break;
    }
    if (!report || !report->name) {
        syslog(LOG_WARNING, "REPORT %s", inroot->name);
        /* DAV:supported-report */
        txn->error.precond = DAV_SUPP_REPORT;
        ret = HTTP_FORBIDDEN;
        goto done;
    }

    /* Check any depth limit */
    if (depth && (report->flags & REPORT_DEPTH_ZERO)) {
        txn->error.desc = "Depth header field MUST have value zero (0)";
        ret = HTTP_BAD_REQUEST;
        goto done;
    }

    /* Normalize depth so that:
     * 0 = home-set collection, 1+ = calendar collection, 2+ = calendar resource
     */
    if (txn->req_tgt.collection) depth++;
    if (txn->req_tgt.resource) depth++;

    /* Check ACL and location of mailbox */
    if (report->flags & REPORT_NEED_MBOX) {
        int rights;

        /* Check ACL for current user */
        rights = httpd_myrights(httpd_authstate, txn->req_tgt.mbentry);
        if ((rights & report->reqd_privs) != report->reqd_privs) {
            if (report->reqd_privs == DACL_READFB) ret = HTTP_NOT_FOUND;
            else {
                /* DAV:need-privileges */
                txn->error.precond = DAV_NEED_PRIVS;
                txn->error.resource = txn->req_tgt.path;
                txn->error.rights = report->reqd_privs;
                ret = HTTP_NO_PRIVS;
            }
            goto done;
        }

        if (txn->req_tgt.mbentry->server) {
            /* Remote mailbox */
            struct backend *be;

            be = proxy_findserver(txn->req_tgt.mbentry->server,
                                  &http_protocol, httpd_userid,
                                  &backend_cached, NULL, NULL, httpd_in);
            if (!be) ret = HTTP_UNAVAILABLE;
            else ret = http_pipe_req_resp(be, txn);
            goto done;
        }

        /* Local Mailbox */
    }

    /* Principal or Local Mailbox */

    if (report->flags & (REPORT_NEED_PROPS | REPORT_ALLOW_PROPS)) {
        /* Parse children element of report */
        for (cur = inroot->children; cur; cur = cur->next) {
            unsigned mode = PROPFIND_NONE;

            if (cur->type == XML_ELEMENT_NODE) {
                if (!xmlStrcmp(cur->name, BAD_CAST "allprop")) {
                    mode = PROPFIND_ALL;
                    prop = cur;
                }
                else if (!xmlStrcmp(cur->name, BAD_CAST "propname")) {
                    mode = PROPFIND_NAME;
                    fctx.prefer = PREFER_MIN;  /* Don't want 404 (Not Found) */
                    prop = cur;
                }
                else if (!xmlStrcmp(cur->name, BAD_CAST "prop")) {
                    mode = PROPFIND_PROP;
                    prop = cur;
                    props = cur->children;
                }
            }

            if (mode != PROPFIND_NONE) {
                if (fctx.mode != PROPFIND_NONE) {
                    txn->error.desc = "Multiple <*prop*> elements in REPORT";
                    ret = HTTP_BAD_REQUEST;
                    goto done;
                }

                fctx.mode = mode;
            }
        }

        if (!prop && (report->flags & REPORT_NEED_PROPS)) {
            txn->error.desc = "Missing <prop> element in REPORT";
            ret = HTTP_BAD_REQUEST;
            goto done;
        }
    }

    /* Start construction of our multistatus response */
    if (report->resp_root &&
        !(outroot = init_xml_response(report->resp_root, NS_DAV, inroot, ns))) {
        txn->error.desc = "Unable to create XML response\r\n";
        ret = HTTP_SERVER_ERROR;
        goto done;
    }

    /* Populate our propfind context */
    fctx.txn = txn;
    fctx.req_tgt = &txn->req_tgt;
    fctx.depth = depth;
    fctx.prefer |= get_preferences(txn);
    fctx.userid = httpd_userid;
    fctx.userisadmin = httpd_userisadmin;
    fctx.authstate = httpd_authstate;
    fctx.mbentry = NULL;
    fctx.mailbox = NULL;
    fctx.record = NULL;
    fctx.reqd_privs = report->reqd_privs;
    if (rparams->mime_types) fctx.free_obj = rparams->mime_types[0].free;
    fctx.proc_by_resource = &propfind_by_resource;
    fctx.elist = NULL;
    fctx.lprops = rparams->propfind.lprops;
    fctx.root = outroot;
    fctx.ns = ns;
    fctx.ns_table = &ns_table;
    fctx.ret = &ret;

    /* Parse the list of properties and build a list of callbacks */
    if (fctx.mode) {
        ret = preload_proplist(props, &fctx);
    }

    /* Process the requested report */
    if (!ret) ret = (*report->proc)(txn, rparams, inroot, &fctx);

    /* Output the XML response */
    if (outroot) {
        switch (ret) {
        case HTTP_OK:
        case HTTP_MULTI_STATUS:
            /* iCalendar data in response should not be transformed */
            if (fctx.flags.fetcheddata) txn->flags.cc |= CC_NOTRANSFORM;

            xml_response(ret, txn, outroot->doc);

            ret = 0;
            break;

        default:
            break;
        }
    }

  done:
    /* Free the entry list */
    elist = fctx.elist;
    while (elist) {
        struct propfind_entry_list *freeme = elist;
        elist = elist->next;
        if (freeme->flags & PROP_CLEANUP) {
            freeme->get(freeme->name, NULL, &fctx,
                        NULL, NULL, NULL, freeme->rock);
        }
        xmlFree(freeme->name);
        free(freeme);
    }

    buf_free(&fctx.buf);

    free_hash_table(&ns_table, NULL);

    if (inroot) xmlFreeDoc(inroot->doc);
    if (outroot) xmlFreeDoc(outroot->doc);

    return ret;
}


/* Perform a UNLOCK request
 *
 * preconditions:
 *   DAV:need-privileges
 *   DAV:lock-token-matches-request-uri
 */
int meth_unlock(struct transaction_t *txn, void *params)
{
    struct meth_params *lparams = (struct meth_params *) params;
    int ret = HTTP_NO_CONTENT, r, precond;
    const char **hdr, *token;
    struct mailbox *mailbox = NULL;
    struct dav_data *ddata;
    struct index_record record;
    const char *etag;
    time_t lastmod;
    size_t len;
    void *davdb = NULL;

    /* Response should not be cached */
    txn->flags.cc |= CC_NOCACHE;

    /* Parse the path */
    if ((r = lparams->parse_path(txn->req_uri->path,
                                 &txn->req_tgt, &txn->error.desc))) return r;

    /* Make sure method is allowed (only allowed on resources) */
    if (!(txn->req_tgt.allow & ALLOW_WRITE)) return HTTP_NOT_ALLOWED;

    /* Check for mandatory Lock-Token header */
    if (!(hdr = spool_getheader(txn->req_hdrs, "Lock-Token"))) {
        txn->error.desc = "Missing Lock-Token header";
        return HTTP_BAD_REQUEST;
    }
    token = hdr[0];

    if (txn->req_tgt.mbentry->server) {
        /* Remote mailbox */
        struct backend *be;

        be = proxy_findserver(txn->req_tgt.mbentry->server,
                              &http_protocol, httpd_userid,
                              &backend_cached, NULL, NULL, httpd_in);
        if (!be) return HTTP_UNAVAILABLE;

        return http_pipe_req_resp(be, txn);
    }

    /* Local Mailbox */

    /* Open mailbox for reading */
    r = mailbox_open_irl(txn->req_tgt.mbentry->name, &mailbox);
    if (r) {
        syslog(LOG_ERR, "http_mailbox_open(%s) failed: %s",
               txn->req_tgt.mbentry->name, error_message(r));
        txn->error.desc = error_message(r);
        ret = HTTP_SERVER_ERROR;
        goto done;
    }

    /* Open the DAV DB corresponding to the mailbox */
    davdb = lparams->davdb.open_db(mailbox);
    lparams->davdb.begin_transaction(davdb);

    /* Find message UID for the resource, if exists */
    lparams->davdb.lookup_resource(davdb, txn->req_tgt.mbentry->name,
                                   txn->req_tgt.resource, (void **) &ddata, 0);
    if (!ddata->rowid) {
        ret = HTTP_NOT_FOUND;
        goto done;
    }

    /* Check if resource is locked */
    if (ddata->lock_expire <= time(NULL)) {
        /* DAV:lock-token-matches-request-uri */
        txn->error.precond = DAV_BAD_LOCK_TOKEN;
        ret = HTTP_CONFLICT;
        goto done;
    }

    /* Check if current user owns the lock */
    if (strcmp(ddata->lock_ownerid, httpd_userid)) {
        /* Check ACL for current user */
        int rights = httpd_myrights(httpd_authstate, txn->req_tgt.mbentry);

        if (!(rights & DACL_ADMIN)) {
            /* DAV:need-privileges */
            txn->error.precond = DAV_NEED_PRIVS;
            txn->error.resource = txn->req_tgt.path;
            txn->error.rights = DACL_ADMIN;
            ret = HTTP_NO_PRIVS;
            goto done;
        }
    }

    /* Check if lock token matches */
    len = strlen(ddata->lock_token);
    if (token[0] != '<' || strlen(token) != len+2 || token[len+1] != '>' ||
        strncmp(token+1, ddata->lock_token, len)) {
        /* DAV:lock-token-matches-request-uri */
        txn->error.precond = DAV_BAD_LOCK_TOKEN;
        ret = HTTP_CONFLICT;
        goto done;
    }

    if (ddata->imap_uid) {
        /* Mapped URL - Fetch index record for the resource */
        r = mailbox_find_index_record(mailbox, ddata->imap_uid, &record);
        if (r) {
            txn->error.desc = error_message(r);
            ret = HTTP_SERVER_ERROR;
            goto done;
        }

        etag = message_guid_encode(&record.guid);
        lastmod = record.internaldate;
    }
    else {
        /* Unmapped URL (empty resource) */
        etag = NULL;
        lastmod = ddata->creationdate;
    }

    /* Check any preconditions */
    precond = lparams->check_precond(txn, params, mailbox,
                                     (void *) ddata, etag, lastmod);

    if (precond != HTTP_OK) {
        /* We failed a precondition - don't perform the request */
        ret = precond;
        goto done;
    }

    if (ddata->imap_uid) {
        /* Mapped URL - Remove the lock */
        ddata->lock_token = NULL;
        ddata->lock_owner = NULL;
        ddata->lock_ownerid = NULL;
        ddata->lock_expire = 0;

        lparams->davdb.write_resourceLOCKONLY(davdb, ddata);
    }
    else {
        /* Unmapped URL - Treat as lock-null and delete mapping entry */
        lparams->davdb.delete_resourceLOCKONLY(davdb, ddata->rowid);
    }

  done:
    if (davdb) {
        /* XXX error handling abort */
        lparams->davdb.commit_transaction(davdb);
        lparams->davdb.close_db(davdb);
    }
    mailbox_close(&mailbox);

    return ret;
}


int dav_store_resource(struct transaction_t *txn,
                       const char *data, size_t datalen,
                       struct mailbox *mailbox, struct index_record *oldrecord,
                       strarray_t *imapflags)
{
    int ret = HTTP_CREATED, r;
    hdrcache_t hdrcache = txn->req_hdrs;
    struct stagemsg *stage;
    FILE *f = NULL;
    const char **hdr, *cte;
    quota_t qdiffs[QUOTA_NUMRESOURCES] = QUOTA_DIFFS_DONTCARE_INITIALIZER;
    time_t now = time(NULL);
    struct appendstate as;

    /* Prepare to stage the message */
    if (!(f = append_newstage(mailbox->name, now, 0, &stage))) {
        syslog(LOG_ERR, "append_newstage(%s) failed", mailbox->name);
        txn->error.desc = "append_newstage() failed\r\n";
        return HTTP_SERVER_ERROR;
    }

    /* Create RFC 5322 header for resource */
    if ((hdr = spool_getheader(hdrcache, "User-Agent"))) {
        fprintf(f, "User-Agent: %s\r\n", hdr[0]);
    }

    if ((hdr = spool_getheader(hdrcache, "From"))) {
        fprintf(f, "From: %s\r\n", hdr[0]);
    }
    else {
        char *mimehdr;

        assert(!buf_len(&txn->buf));
        if (strchr(httpd_userid, '@')) {
            /* XXX  This needs to be done via an LDAP/DB lookup */
            buf_printf(&txn->buf, "<%s>", httpd_userid);
        }
        else {
            buf_printf(&txn->buf, "<%s@%s>", httpd_userid, config_servername);
        }

        mimehdr = charset_encode_mimeheader(buf_cstring(&txn->buf),
                                            buf_len(&txn->buf));
        fprintf(f, "From: %s\r\n", mimehdr);
        free(mimehdr);
        buf_reset(&txn->buf);
    }

    if ((hdr = spool_getheader(hdrcache, "Subject"))) {
        fprintf(f, "Subject: %s\r\n", hdr[0]);
    }

    if ((hdr = spool_getheader(hdrcache, "Date"))) {
        fprintf(f, "Date: %s\r\n", hdr[0]);
    }
    else {
        char datestr[80];       /* XXX: Why do we need 80 character buffer? */
        time_to_rfc5322(now, datestr, sizeof(datestr));
        fprintf(f, "Date: %s\r\n", datestr);
    }

    if ((hdr = spool_getheader(hdrcache, "Message-ID"))) {
        fprintf(f, "Message-ID: %s\r\n", hdr[0]);
    }

    if ((hdr = spool_getheader(hdrcache, "X-Schedule-User-Address"))) {
        fprintf(f, "X-Schedule-User-Address: %s\r\n", hdr[0]);
    }

    if ((hdr = spool_getheader(hdrcache, "Content-Type"))) {
        fprintf(f, "Content-Type: %s\r\n", hdr[0]);
    }
    else fputs("Content-Type: application/octet-stream\r\n", f);

    if (!datalen) {
        datalen = strlen(data);
        cte = "8bit";
    }
    else {
        cte = strnchr(data, '\0', datalen) ? "binary" : "8bit";
    }
    fprintf(f, "Content-Transfer-Encoding: %s\r\n", cte);

    if ((hdr = spool_getheader(hdrcache, "Content-Disposition"))) {
        fprintf(f, "Content-Disposition: %s\r\n", hdr[0]);
    }

    if ((hdr = spool_getheader(hdrcache, "Content-Description"))) {
        fprintf(f, "Content-Description: %s\r\n", hdr[0]);
    }

    fprintf(f, "Content-Length: %u\r\n", (unsigned) datalen);

    fputs("MIME-Version: 1.0\r\n\r\n", f);

    /* Write the data to the file */
    fwrite(data, datalen, 1, f);
    qdiffs[QUOTA_STORAGE] = ftell(f);

    fclose(f);

    qdiffs[QUOTA_MESSAGE] = 1;

    /* Prepare to append the message to the mailbox */
    if ((r = append_setup_mbox(&as, mailbox, httpd_userid, httpd_authstate,
                          0, qdiffs, 0, 0, EVENT_MESSAGE_NEW|EVENT_CALENDAR))) {
        syslog(LOG_ERR, "append_setup(%s) failed: %s",
               mailbox->name, error_message(r));
        ret = HTTP_SERVER_ERROR;
        txn->error.desc = "append_setup() failed\r\n";
    }
    else {
        struct body *body = NULL;

        strarray_t *flaglist = NULL;
        struct entryattlist *annots = NULL;

        if (oldrecord) {
            flaglist = mailbox_extract_flags(mailbox, oldrecord, httpd_userid);
            annots = mailbox_extract_annots(mailbox, oldrecord);
        }

        /* XXX - casemerge?  Doesn't matter with flags */
        if (imapflags) {
            if (flaglist)
                strarray_cat(flaglist, imapflags);
            else
                flaglist = strarray_dup(imapflags);
        }

        /* Append the message to the mailbox */
        if ((r = append_fromstage(&as, &body, stage, now, flaglist, 0, annots))) {
            syslog(LOG_ERR, "append_fromstage(%s) failed: %s",
                   mailbox->name, error_message(r));
            ret = HTTP_SERVER_ERROR;
            txn->error.desc = "append_fromstage() failed\r\n";
        }
        if (body) {
            message_free_body(body);
            free(body);
        }
        strarray_free(flaglist);
        freeentryatts(annots);

        if (r) append_abort(&as);
        else {
            /* Commit the append to the mailbox */
            if ((r = append_commit(&as))) {
                syslog(LOG_ERR, "append_commit(%s) failed: %s",
                       mailbox->name, error_message(r));
                ret = HTTP_SERVER_ERROR;
                txn->error.desc = "append_commit() failed\r\n";
            }
            else {
                /* Read index record for new message (always the last one) */
                struct index_record newrecord;
                memset(&newrecord, 0, sizeof(struct index_record));
                newrecord.recno = mailbox->i.num_records;
                newrecord.uid = mailbox->i.last_uid;

                mailbox_reload_index_record(mailbox, &newrecord);

                if (oldrecord) {
                    /* Now that we have the replacement message in place
                       expunge the old one. */
                    int userflag;

                    ret = HTTP_NO_CONTENT;

                    /* Perform the actual expunge */
                    r = mailbox_user_flag(mailbox, DFLAG_UNBIND, &userflag, 1);
                    if (!r) {
                        oldrecord->user_flags[userflag/32] |= 1 << (userflag & 31);
                        oldrecord->system_flags |= FLAG_EXPUNGED;
                        r = mailbox_rewrite_index_record(mailbox, oldrecord);
                    }
                    if (r) {
                        syslog(LOG_ERR, "expunging record (%s) failed: %s",
                               mailbox->name, error_message(r));
                        txn->error.desc = error_message(r);
                        ret = HTTP_SERVER_ERROR;
                    }
                }

                if (!r) {
                    struct resp_body_t *resp_body = &txn->resp_body;
                    static char *newetag;

                    if (newetag) free(newetag);
                    newetag = xstrdupnull(message_guid_encode(&newrecord.guid));

                    /* Tell client about the new resource */
                    resp_body->lastmod = newrecord.internaldate;
                    resp_body->etag = newetag;
                }
            }
        }
    }

    append_removestage(stage);

    return ret;
}


static void my_dav_init(struct buf *serverinfo __attribute__((unused)))
{
    if (!namespace_principal.enabled) return;

    if (!config_getstring(IMAPOPT_DAVNOTIFICATIONSPREFIX)) {
        fatal("Required 'davnotificationsprefix' option is not set", EC_CONFIG);
    }

    namespace_notify.enabled = 1;

    webdav_init();
}


static int lookup_notify_collection(const char *userid, mbentry_t **mbentry)
{
    mbname_t *mbname;
    const char *notifyname;
    int r;

    /* Create notification mailbox name from the parsed path */
    mbname = mbname_from_userid(userid);
    mbname_push_boxes(mbname, config_getstring(IMAPOPT_DAVNOTIFICATIONSPREFIX));

    /* XXX - hack to allow @domain parts for non-domain-split users */
    if (httpd_extradomain) {
        /* not allowed to be cross domain */
        if (mbname_localpart(mbname) &&
            strcmpsafe(mbname_domain(mbname), httpd_extradomain)) {
            r = HTTP_NOT_FOUND;
            goto done;
        }
        mbname_set_domain(mbname, NULL);
    }

    /* Locate the mailbox */
    notifyname = mbname_intname(mbname);
    r = http_mlookup(notifyname, mbentry, NULL);
    if (r == IMAP_MAILBOX_NONEXISTENT) {
        /* Find location of INBOX */
        char *inboxname = mboxname_user_mbox(userid, NULL);

        int r1 = http_mlookup(inboxname, mbentry, NULL);
        free(inboxname);
        if (r1 == IMAP_MAILBOX_NONEXISTENT) {
            r = IMAP_INVALID_USER;
            goto done;
        }

        if (*mbentry) free((*mbentry)->name);
        else *mbentry = mboxlist_entry_create();
        (*mbentry)->name = xstrdup(notifyname);
    }

  done:
    mbname_free(&mbname);

    return r;
}


static int create_notify_collection(const char *userid, struct mailbox **mailbox)
{
    /* notifications collection */
    mbentry_t *mbentry = NULL;
    int r = lookup_notify_collection(userid, &mbentry);

    if (r == IMAP_INVALID_USER) {
        goto done;
    }
    else if (r == IMAP_MAILBOX_NONEXISTENT) {
        if (!mbentry) goto done;
        else if (mbentry->server) {
            proxy_findserver(mbentry->server, &http_protocol, httpd_userid,
                             &backend_cached, NULL, NULL, httpd_in);
            goto done;
        }

        r = mboxlist_createmailbox(mbentry->name, MBTYPE_COLLECTION,
                                   NULL, 1 /* admin */, userid, NULL,
                                   0, 0, 0, 0, mailbox);
        /* we lost the race, that's OK */
        if (r == IMAP_MAILBOX_LOCKED) r = 0;
        if (r) syslog(LOG_ERR, "IOERROR: failed to create %s (%s)",
                      mbentry->name, error_message(r));
    }
    else if (mailbox) {
        /* Open mailbox for writing */
        r = mailbox_open_iwl(mbentry->name, mailbox);
        if (r) {
            syslog(LOG_ERR, "mailbox_open_iwl(%s) failed: %s",
                   mbentry->name, error_message(r));
        }
    }

 done:
    mboxlist_entry_free(&mbentry);
    return r;
}

static int my_dav_auth(const char *userid)
{
    if (httpd_userisadmin || httpd_userisanonymous ||
        global_authisa(httpd_authstate, IMAPOPT_PROXYSERVERS)) {
        /* admin, anonymous, or proxy from frontend - won't have DAV database */
        return 0;
    }
    else if (config_mupdate_server && !config_getstring(IMAPOPT_PROXYSERVERS)) {
        /* proxy-only server - won't have DAV databases */
        return 0;
    }
    else {
        /* Open WebDAV DB for 'userid' */
        my_dav_reset();
        auth_webdavdb = webdav_open_userid(userid);
        if (!auth_webdavdb) {
            syslog(LOG_ERR, "Unable to open WebDAV DB for userid: %s", userid);
            return HTTP_UNAVAILABLE;
        }
    }

    /* Auto-provision a notifications collection for 'userid' */
    create_notify_collection(userid, NULL);


    if (!server_info) {
        time_t compile_time = calc_compile_time(__TIME__, __DATE__);
        struct stat sbuf;
        struct message_guid guid;
        xmlNodePtr root, node, apps, app;
        xmlNsPtr ns[NUM_NAMESPACE];

        /* Generate token based on compile date/time of this source file,
           the number of available RSCALEs and the config file size/mtime */
        stat(config_filename, &sbuf);
        server_info_lastmod = MAX(compile_time, sbuf.st_mtime);

        buf_printf(&server_info_token, "%ld-%ld-%ld", (long) compile_time,
                   sbuf.st_mtime, sbuf.st_size);
        message_guid_generate(&guid, buf_cstring(&server_info_token),
                              buf_len(&server_info_token));
        buf_setcstr(&server_info_token, message_guid_encode(&guid));

        /* Generate link header contents */
        buf_printf(&server_info_link,
                   "<%s/%s>; rel=\"server-info\"; token=\"%s\"",
                   namespace_principal.prefix, SERVER_INFO,
                   buf_cstring(&server_info_token));

        /* Start construction of our server-info */
        if (!(root = init_xml_response("server-info", NS_DAV, NULL, ns))) {
            syslog(LOG_ERR, "Unable to create server-info XML");
            return 0;
        }

        /* Add token */
        xmlNewTextChild(root, ns[NS_DAV], BAD_CAST "token",
                        BAD_CAST buf_cstring(&server_info_token));

        /* Add server */
        if (config_serverinfo == IMAP_ENUM_SERVERINFO_ON) {
            node = xmlNewChild(root, NULL, BAD_CAST "server", NULL);
            xmlNewChild(node, ns[NS_DAV],
                        BAD_CAST "name", BAD_CAST "Cyrus-HTTP");
            xmlNewTextChild(node, ns[NS_DAV],
                            BAD_CAST "version", BAD_CAST CYRUS_VERSION);
        }

        /* Add global DAV features */
        node = xmlNewChild(root, NULL, BAD_CAST "features", NULL);
        xmlNewChild(node, ns[NS_DAV], BAD_CAST "class-1", NULL);
        xmlNewChild(node, ns[NS_DAV], BAD_CAST "class-2", NULL);
        xmlNewChild(node, ns[NS_DAV], BAD_CAST "class-3", NULL);
        xmlNewChild(node, ns[NS_DAV], BAD_CAST "access-control", NULL);
        xmlNewChild(node, ns[NS_DAV], BAD_CAST "extended-mkcol", NULL);
        xmlNewChild(node, ns[NS_DAV], BAD_CAST "quota", NULL);
        xmlNewChild(node, ns[NS_DAV], BAD_CAST "sync-collection", NULL);
        xmlNewChild(node, ns[NS_DAV], BAD_CAST "add-member", NULL);

        apps = xmlNewChild(root, NULL, BAD_CAST "applications", NULL);

        if (namespace_calendar.enabled) {
            app = xmlNewChild(apps, NULL, BAD_CAST "application", NULL);
            ensure_ns(ns, NS_CALDAV, app, XML_NS_CALDAV, "C");
            xmlNewChild(app, NULL, BAD_CAST "name", BAD_CAST "caldav");

            /* Add CalDAV features */
            node = xmlNewChild(app, NULL, BAD_CAST "features", NULL);
            xmlNewChild(node, ns[NS_CALDAV],
                        BAD_CAST "calendar-access", NULL);
            if (namespace_calendar.allow & ALLOW_CAL_SCHED)
                xmlNewChild(node, ns[NS_CALDAV],
                            BAD_CAST "calendar-auto-schedule", NULL);
            if (namespace_calendar.allow & ALLOW_CAL_NOTZ)
                xmlNewChild(node, ns[NS_CALDAV],
                            BAD_CAST "calendar-no-timezone", NULL);
            if (namespace_calendar.allow & ALLOW_CAL_AVAIL)
                xmlNewChild(node, ns[NS_CALDAV],
                            BAD_CAST "calendar-availability", NULL);
            if (namespace_calendar.allow & ALLOW_CAL_ATTACH) {
                xmlNewChild(node, ns[NS_CALDAV],
                            BAD_CAST "calendar-managed-attachments", NULL);
                xmlNewChild(node, ns[NS_CALDAV],
                            BAD_CAST "calendar-managed-attachments-no-recurrence",
                    NULL);
            }
        }

        if (namespace_addressbook.enabled) {
            app = xmlNewChild(apps, NULL, BAD_CAST "application", NULL);
            ensure_ns(ns, NS_CARDDAV, app, XML_NS_CARDDAV, "A");
            xmlNewChild(app, NULL, BAD_CAST "name", BAD_CAST "carddav");

            /* Add CardDAV features */
            node = xmlNewChild(app, NULL, BAD_CAST "features", NULL);
            xmlNewChild(node, ns[NS_CARDDAV], BAD_CAST "addressbook", NULL);
        }

        /* Dump XML response tree into a text buffer */
        xmlDocDumpFormatMemoryEnc(root->doc,
                                  &server_info, &server_info_size, "utf-8", 1);
        xmlFreeDoc(root->doc);

        if (!server_info) {
            syslog(LOG_ERR, "Unable to dump server-info XML tree");
        }
    }

    return 0;
}


static void my_dav_reset(void)
{
    if (auth_webdavdb) webdav_close(auth_webdavdb);
    auth_webdavdb = NULL;
}


static void my_dav_shutdown(void)
{
    my_dav_reset();
    webdav_done();

    if (server_info) xmlFree(server_info);
    buf_free(&server_info_token);
    buf_free(&server_info_link);
}


static int get_server_info(struct transaction_t *txn)
{
    int precond;
    const char **hdr, *etag;

    if (!server_info) return HTTP_NOT_FOUND;

    if (!httpd_userid) return HTTP_UNAUTHORIZED;

    if ((hdr = spool_getheader(txn->req_hdrs, "Accept")) &&
        strcmp(hdr[0], "application/server-info+xml"))
        return HTTP_NOT_ACCEPTABLE;

    /* Check any preconditions, including range request */
    txn->flags.ranges = 1;
    etag = buf_cstring(&server_info_token);
    precond = check_precond(txn, etag, server_info_lastmod);

    switch (precond) {
    case HTTP_OK:
    case HTTP_PARTIAL:
    case HTTP_NOT_MODIFIED:
        /* Fill in Etag,  Last-Modified, and Expires */
        txn->resp_body.etag = etag;
        txn->resp_body.lastmod = server_info_lastmod;
        txn->resp_body.maxage = 86400;  /* 24 hrs */
        txn->flags.cc |= CC_MAXAGE;

        if (precond != HTTP_NOT_MODIFIED) break;

        GCC_FALLTHROUGH

    default:
        /* We failed a precondition - don't perform the request */
        return precond;
    }

    /* Output the XML response */
    txn->resp_body.type = "application/server-info+xml; charset=utf-8";
    write_body(precond, txn, (char *) server_info, server_info_size);

    return 0;
}

static int notify_parse_path(const char *path,
                             struct request_target_t *tgt, const char **errstr);

static int notify_get(struct transaction_t *txn, struct mailbox *mailbox,
                      struct index_record *record, void *data, void **obj);

static int propfind_notifytype(const xmlChar *name, xmlNsPtr ns,
                               struct propfind_ctx *fctx,
                               xmlNodePtr prop, xmlNodePtr resp,
                               struct propstat propstat[], void *rock);

static struct buf *from_xml(xmlDocPtr doc)
{
    struct buf *buf = buf_new();
    xmlChar *xml = NULL;
    int len;

    /* Dump XML response tree into a text buffer */
    xmlDocDumpFormatMemoryEnc(doc, &xml, &len, "utf-8",
                              config_httpprettytelemetry);
    if (xml) buf_initm(buf, (char *) xml, len);
    else buf_init(buf);

    return buf;
}

static xmlDocPtr to_xml(const struct buf *buf)
{
    xmlParserCtxtPtr ctxt;
    xmlDocPtr doc = NULL;

    ctxt = xmlNewParserCtxt();
    if (ctxt) {
        doc = xmlCtxtReadMemory(ctxt, buf_base(buf), buf_len(buf), NULL, NULL,
                                XML_PARSE_NOWARNING);
        xmlFreeParserCtxt(ctxt);
    }

    return doc;
}

static struct mime_type_t notify_mime_types[] = {
    /* First item MUST be the default type and storage format */
    { DAVNOTIFICATION_CONTENT_TYPE, NULL, "xml",
      (struct buf* (*)(void *)) &from_xml,
      (void * (*)(const struct buf*)) &to_xml,
      (void (*)(void *)) &xmlFreeDoc, NULL, NULL
    },
    { NULL, NULL, NULL, NULL, NULL, NULL, NULL, NULL }
};

/* Array of supported REPORTs */
static const struct report_type_t notify_reports[] = {

    /* WebDAV Versioning (RFC 3253) REPORTs */
    { "expand-property", NS_DAV, "multistatus", &report_expand_prop,
      DACL_READ, 0 },

    /* WebDAV ACL (RFC 3744) REPORTs */
    { "acl-principal-prop-set", NS_DAV, "multistatus", &report_acl_prin_prop,
      DACL_ADMIN, REPORT_NEED_MBOX | REPORT_NEED_PROPS | REPORT_DEPTH_ZERO },

    /* WebDAV Sync (RFC 6578) REPORTs */
    { "sync-collection", NS_DAV, "multistatus", &report_sync_col,
      DACL_READ, REPORT_NEED_MBOX | REPORT_NEED_PROPS },

    { NULL, 0, NULL, NULL, 0, 0 }
};

/* Array of known "live" properties */
static const struct prop_entry notify_props[] = {

    /* WebDAV (RFC 4918) properties */
    { "creationdate", NS_DAV,
      PROP_ALLPROP | PROP_COLLECTION | PROP_RESOURCE,
      propfind_creationdate, NULL, NULL },
    { "displayname", NS_DAV,
      PROP_ALLPROP | PROP_COLLECTION | PROP_RESOURCE,
      propfind_fromdb, proppatch_todb, NULL },
    { "getcontentlanguage", NS_DAV, PROP_ALLPROP | PROP_RESOURCE,
      propfind_fromhdr, NULL, "Content-Language" },
    { "getcontentlength", NS_DAV,
      PROP_ALLPROP | PROP_COLLECTION | PROP_RESOURCE,
      propfind_getlength, NULL, NULL },
    { "getcontenttype", NS_DAV, PROP_ALLPROP | PROP_RESOURCE,
      propfind_fromhdr, NULL, "Content-Type" },
    { "getetag", NS_DAV, PROP_ALLPROP | PROP_COLLECTION | PROP_RESOURCE,
      propfind_getetag, NULL, NULL },
    { "getlastmodified", NS_DAV,
      PROP_ALLPROP | PROP_COLLECTION | PROP_RESOURCE,
      propfind_getlastmod, NULL, NULL },
    { "resourcetype", NS_DAV,
      PROP_ALLPROP | PROP_COLLECTION | PROP_RESOURCE,
      propfind_restype, NULL, NULL },

    /* WebDAV Versioning (RFC 3253) properties */
    { "supported-report-set", NS_DAV, PROP_COLLECTION,
      propfind_reportset, NULL, (void *) notify_reports },

    /* WebDAV ACL (RFC 3744) properties */
    { "owner", NS_DAV, PROP_COLLECTION | PROP_RESOURCE,
      propfind_owner, NULL, NULL },
    { "group", NS_DAV, 0, NULL, NULL, NULL },
    { "supported-privilege-set", NS_DAV, PROP_COLLECTION | PROP_RESOURCE,
      propfind_supprivset, NULL, NULL },
    { "current-user-privilege-set", NS_DAV, PROP_COLLECTION | PROP_RESOURCE,
      propfind_curprivset, NULL, NULL },
    { "acl", NS_DAV, PROP_COLLECTION | PROP_RESOURCE,
      propfind_acl, NULL, NULL },
    { "acl-restrictions", NS_DAV, PROP_COLLECTION | PROP_RESOURCE,
      propfind_aclrestrict, NULL, NULL },
    { "inherited-acl-set", NS_DAV, 0, NULL, NULL, NULL },
    { "principal-collection-set", NS_DAV, PROP_COLLECTION | PROP_RESOURCE,
      propfind_princolset, NULL, NULL },

    /* WebDAV Current Principal (RFC 5397) properties */
    { "current-user-principal", NS_DAV,
      PROP_COLLECTION | PROP_RESOURCE,
      propfind_curprin, NULL, NULL },

    /* WebDAV Sync (RFC 6578) properties */
    { "sync-token", NS_DAV, PROP_COLLECTION,
      propfind_sync_token, NULL, SYNC_TOKEN_URL_SCHEME },

    /* WebDAV Notifications (draft-pot-webdav-notifications) properties */
    { "notificationtype", NS_DAV, PROP_RESOURCE,
      propfind_notifytype, NULL, NULL },

    /* Backwards compatibility with Apple notifications clients */
    { "notificationtype", NS_CS, PROP_RESOURCE,
      propfind_notifytype, NULL, "calendarserver-sharing" },

    /* Apple Calendar Server properties */
    { "getctag", NS_CS, PROP_ALLPROP | PROP_COLLECTION,
      propfind_sync_token, NULL, "" },

    { NULL, 0, 0, NULL, NULL, NULL }
};

struct meth_params notify_params = {
    notify_mime_types,
    &notify_parse_path,
    &dav_check_precond,
    { (db_open_proc_t) &webdav_open_mailbox,
      (db_close_proc_t) &webdav_close,
      (db_proc_t) &webdav_begin,
      (db_proc_t) &webdav_commit,
      (db_proc_t) &webdav_abort,
      (db_lookup_proc_t) &webdav_lookup_resource,
      (db_imapuid_proc_t) &webdav_lookup_imapuid,
      (db_foreach_proc_t) &webdav_foreach,
      (db_updates_proc_t) &webdav_get_updates,
      (db_write_proc_t) &webdav_write,
      (db_delete_proc_t) &webdav_delete },
    NULL,                                       /* No ACL extensions */
    { 0, &notify_put },
    NULL,                                       /* No special DELETE handling */
    &notify_get,
    { 0, 0 },                                   /* No MKCOL handling */
    NULL,                                       /* No PATCH handling */
    { 0, &notify_post, NULL },                  /* No generic POST handling */
    { 0, &notify_put },
    { DAV_FINITE_DEPTH, notify_props},
    notify_reports
};


/* Namespace for WebDAV notification collections */
struct namespace_t namespace_notify = {
    URL_NS_NOTIFY, 0, "/dav/notifications", NULL,
    http_allow_noauth_get, /*authschemes*/0,
    MBTYPE_COLLECTION,
    (ALLOW_READ | ALLOW_POST | ALLOW_DELETE |
     ALLOW_DAV | ALLOW_PROPPATCH | ALLOW_ACL),
    NULL, NULL, NULL, NULL,
    &dav_premethod, /*bearer*/NULL,
    {
        { &meth_acl,            &notify_params },      /* ACL          */
        { NULL,                 NULL },                /* BIND         */
        { NULL,                 NULL },                /* COPY         */
        { &meth_delete,         &notify_params },      /* DELETE       */
        { &meth_get_head,       &notify_params },      /* GET          */
        { &meth_get_head,       &notify_params },      /* HEAD         */
        { NULL,                 NULL },                /* LOCK         */
        { NULL,                 NULL },                /* MKCALENDAR   */
        { NULL,                 NULL },                /* MKCOL        */
        { NULL,                 NULL },                /* MOVE         */
        { &meth_options,        &notify_parse_path },  /* OPTIONS      */
        { NULL,                 NULL },                /* PATCH        */
        { &meth_post,           &notify_params },      /* POST         */
        { &meth_propfind,       &notify_params },      /* PROPFIND     */
        { NULL,                 NULL },                /* PROPPATCH    */
        { NULL,                 NULL },                /* PUT          */
        { &meth_report,         &notify_params },      /* REPORT       */
        { &meth_trace,          &notify_parse_path },  /* TRACE        */
        { NULL,                 NULL },                /* UNBIND       */
        { NULL,                 NULL },                /* UNLOCK       */
    }
};


/* Perform a GET/HEAD request on a WebDAV notification resource */
static int notify_get(struct transaction_t *txn, struct mailbox *mailbox,
                      struct index_record *record, void *data,
                      void **obj __attribute__((unused)))
{
    const char **hdr;
    struct webdav_data *wdata = (struct webdav_data *) data;
    struct dlist *dl = NULL, *al;
    const char *type_str;
    struct buf msg_buf = BUF_INITIALIZER;
    struct buf inbuf, *outbuf = NULL;
    xmlDocPtr indoc = NULL, outdoc;
    xmlNodePtr notify = NULL, root, node, type;
    xmlNodePtr resp = NULL, sharedurl = NULL, node2;
    xmlNsPtr ns[NUM_NAMESPACE];
    xmlChar *dtstamp = NULL, *comment = NULL;
    char datestr[RFC3339_DATETIME_MAX];
    time_t t;
    enum {
        SYSTEM_STATUS,
        SHARE_INVITE,
        SHARE_REPLY
    } notify_type;
    int r, ret = 0;

    if (!record || !record->uid) return HTTP_NO_CONTENT;

    if ((hdr = spool_getheader(txn->req_hdrs, "Accept")) &&
        is_mediatype(DAVSHARING_CONTENT_TYPE, hdr[0])) {
        return HTTP_CONTINUE;
    }

    /* If no Accept header is given or its not application/davsharing+xml,
       assume its a legacy notification client and do a mime type translation
       from application/davnotification+xml to application/xml */

    /* Parse dlist representing notification type, and data */
    dlist_parsemap(&dl, 1, 0, wdata->filename, strlen(wdata->filename));
    dlist_getatom(dl, "T", &type_str);
    dlist_getlist(dl, "D", &al);

    if (!strcmp(type_str, SYSTEM_STATUS_NOTIFICATION)) {
        notify_type = SYSTEM_STATUS;
    }
    else if (!strcmp(type_str, SHARE_INVITE_NOTIFICATION)) {
        notify_type = SHARE_INVITE;
    }
    else if (!strcmp(type_str, SHARE_REPLY_NOTIFICATION)) {
        notify_type = SHARE_REPLY;
    }
    else {
        ret = HTTP_NOT_ACCEPTABLE;
        goto done;
    }

    txn->resp_body.type = "application/xml";

    if (txn->meth == METH_HEAD) {
        ret = HTTP_CONTINUE;
        goto done;
    }


    /* Load message containing the resource */
    r = mailbox_map_record(mailbox, record, &msg_buf);
    if (r) {
        txn->error.desc = error_message(r);
        return HTTP_SERVER_ERROR;
    }

    /* Parse message body into XML tree */
    buf_init_ro(&inbuf, buf_base(&msg_buf) + record->header_size,
                record->size - record->header_size);
    indoc = to_xml(&inbuf);
    buf_free(&inbuf);
    buf_free(&msg_buf);

    root = xmlDocGetRootElement(indoc);
    node = xmlFirstElementChild(root);
    dtstamp = xmlNodeGetContent(node);
    type = xmlNextElementSibling(node);

    /* Translate DAV notification into CS notification */
    notify = init_xml_response("notification", NS_CS, NULL, ns);
    outdoc = notify->doc;

    /* Calendar.app doesn't like separators in date-time */
    time_from_iso8601((const char *) dtstamp, &t);
    time_to_iso8601(t, datestr, RFC3339_DATETIME_MAX, 0);
    xmlNewChild(notify, NULL, BAD_CAST "dtstamp", BAD_CAST datestr);

    if (notify_type == SYSTEM_STATUS) {
    }
    else if (notify_type == SHARE_INVITE) {
        xmlNodePtr invite, sharer = NULL, access = NULL, calcompset = NULL;
        xmlChar *name = NULL;
        struct buf buf = BUF_INITIALIZER;

        /* Grab DAV elements that we need to construct CS notification */
        for (node = xmlFirstElementChild(type); node;
             node = xmlNextElementSibling(node)) {
            if (!xmlStrncmp(node->name, BAD_CAST "invite-", 7)) {
                resp = node;
            }
            else if (!xmlStrcmp(node->name, BAD_CAST "sharer-resource-uri")) {
                sharedurl = xmlFirstElementChild(node);
            }
            else if (!xmlStrcmp(node->name, BAD_CAST "principal")) {
                sharer = xmlFirstElementChild(node);
                node2 = xmlNextElementSibling(sharer);
                if (!xmlStrcmp(node2->name, BAD_CAST "prop")) {
                    for (node2 = xmlFirstElementChild(node2); node2;
                         node2 = xmlNextElementSibling(node2)) {
                        if (!xmlStrcmp(node2->name, BAD_CAST "displayname")) {
                            name = xmlNodeGetContent(node2);
                        }
                    }
                }
            }
            else if (!xmlStrcmp(node->name, BAD_CAST "share-access")) {
                access = xmlFirstElementChild(node);
            }
            else if (!xmlStrcmp(node->name, BAD_CAST "comment")) {
                comment = xmlNodeGetContent(node);
            }
            else if (!xmlStrcmp(node->name, BAD_CAST "prop")) {
                for (node2 = xmlFirstElementChild(node); node2;
                     node2 = xmlNextElementSibling(node2)) {
                    if (!xmlStrcmp(node2->name,
                                   BAD_CAST "supported-calendar-component-set")) {
                        calcompset = node2;
                    }
                }
            }
        }

        invite = xmlNewChild(notify, NULL, BAD_CAST "invite-notification", NULL);

        xmlNewChild(invite, NULL, BAD_CAST "uid", BAD_CAST wdata->dav.resource);

        /* Sharee href */
        buf_reset(&buf);
        buf_printf(&buf, "%s/%s/%s/", namespace_principal.prefix,
                   USER_COLLECTION_PREFIX, txn->req_tgt.userid);
        node = xml_add_href(invite, NULL, buf_cstring(&buf));
        ensure_ns(ns, NS_DAV, node, XML_NS_DAV, "D");
        xmlSetNs(node, ns[NS_DAV]);

#if 0  /* XXX  Apple clients seem to always want "noresponse" */
        xmlNewChild(invite, NULL, resp->name, NULL);
#else
        xmlNewChild(invite, NULL, BAD_CAST "invite-noresponse", NULL);
#endif

        node = xmlNewChild(invite, NULL, BAD_CAST "access", NULL);
        xmlNewChild(node, NULL, access->name, NULL);
        node = xmlNewChild(invite, NULL, BAD_CAST "hosturl", NULL);
        xmlAddChild(node, xmlCopyNode(sharedurl, 1));
        node = xmlNewChild(invite, NULL, BAD_CAST "organizer", NULL);
        xmlAddChild(node, xmlCopyNode(sharer, 1));
        if (name) {
            xmlNewChild(node, NULL, BAD_CAST "common-name", name);
            xmlFree(name);
        }

        if (comment) {
            xmlNewChild(invite, NULL, BAD_CAST "summary", comment);
            xmlFree(comment);
        }
        if (calcompset) {
            xmlAddChild(invite, xmlCopyNode(calcompset, 1));
        }

        buf_free(&buf);
    }
    else if (notify_type == SHARE_REPLY) {
        xmlNodePtr reply, sharee = NULL;

        /* Grab DAV elements that we need to construct CS notification */
        for (node = xmlFirstElementChild(type); node;
             node = xmlNextElementSibling(node)) {
            if (!xmlStrcmp(node->name, BAD_CAST "sharee")) {
                for (node2 = xmlFirstElementChild(node); node2;
                     node2 = xmlNextElementSibling(node2)) {
                    if (!xmlStrcmp(node2->name, BAD_CAST "href")) {
                        sharee = node2;
                    }
                    else if (!xmlStrncmp(node2->name, BAD_CAST "invite-", 7)) {
                        resp = node2;
                    }
                }
            }
            else if (!xmlStrcmp(node->name, BAD_CAST "href")) {
                sharedurl = node;
            }
            else if (!xmlStrcmp(node->name, BAD_CAST "comment")) {
                comment = xmlNodeGetContent(node);
            }
        }

        reply = xmlNewChild(notify, NULL, BAD_CAST "invite-reply", NULL);

        xmlAddChild(reply, xmlCopyNode(sharee, 1));
        xmlNewChild(reply, NULL, resp->name, NULL);
        node = xmlNewChild(reply, NULL, BAD_CAST "hosturl", NULL);
        xmlAddChild(node, xmlCopyNode(sharedurl, 1));

        xmlNewChild(reply, NULL,
                    BAD_CAST "in-reply-to", BAD_CAST wdata->dav.resource);

        if (comment) {
            xmlNewChild(reply, NULL, BAD_CAST "summary", comment);
            xmlFree(comment);
        }
    }
    else {
        /* Unknown type - return as-is */
        xmlFreeDoc(notify->doc);
        notify = NULL;
        outdoc = indoc;
    }

    /* Dump XML tree into a text buffer */
    outbuf = from_xml(outdoc);

    write_body(HTTP_OK, txn, buf_cstring(outbuf), buf_len(outbuf));

  done:
    if (dtstamp) xmlFree(dtstamp);
    if (notify) xmlFreeDoc(notify->doc);
    if (indoc) xmlFreeDoc(indoc);
    buf_destroy(outbuf);
    dlist_free(&dl);

    return ret;
}


/* Perform a POST request on a WebDAV notification resource */
int notify_post(struct transaction_t *txn)
{
    xmlNodePtr root = NULL, node, resp = NULL;
    int rights, ret, r, legacy = 0, add = 0;
    struct mailbox *mailbox = NULL, *shared = NULL;
    struct webdav_db *webdavdb = NULL;
    struct webdav_data *wdata;
    struct dlist *dl = NULL, *data;
    const char *type_str, *mboxname, *url_prefix;
    char dtstamp[RFC3339_DATETIME_MAX], *resource = NULL;
    xmlNodePtr notify = NULL, type, sharee;
    xmlNsPtr ns[NUM_NAMESPACE];
    xmlChar *comment = NULL, *freeme = NULL;
    mbname_t *mbname = NULL;

    /* Check ACL for current user */
    rights = httpd_myrights(httpd_authstate, txn->req_tgt.mbentry);
    if (!(rights & DACL_ADMIN)) {
        /* DAV:need-privileges */
        txn->error.precond = DAV_NEED_PRIVS;
        txn->error.resource = txn->req_tgt.path;
        txn->error.rights = DACL_ADMIN;
        return HTTP_NO_PRIVS;
    }

    if (txn->req_tgt.mbentry->server) {
        /* Remote mailbox */
        struct backend *be;

        be = proxy_findserver(txn->req_tgt.mbentry->server,
                              &http_protocol, httpd_userid,
                              &backend_cached, NULL, NULL, httpd_in);
        if (!be) return HTTP_UNAVAILABLE;

        return http_pipe_req_resp(be, txn);
    }

    /* Local Mailbox */

    /* Read body */
    ret = parse_xml_body(txn, &root, DAVSHARING_CONTENT_TYPE);
    if (!ret && !root) {
        txn->error.desc = "Missing request body";
        ret = HTTP_BAD_REQUEST;
    }
    if (ret) goto done;

    /* Make sure its a invite-reply element */
    if (xmlStrcmp(root->name, BAD_CAST "invite-reply")) {
        txn->error.desc =
            "Missing invite-reply element in POST request";
        ret = HTTP_BAD_REQUEST;
        goto done;
    }

    resource = txn->req_tgt.resource;
    if (!resource) legacy = 1;

    /* Fetch needed elements */
    for (node = xmlFirstElementChild(root); node;
         node = xmlNextElementSibling(node)) {
        if (!xmlStrncmp(node->name, BAD_CAST "invite-", 7)) {
            if (!xmlStrcmp(node->name, BAD_CAST "invite-accepted")) add = 1;
            resp = node;
        }
        else if (legacy) {
            if (!xmlStrcmp(node->name, BAD_CAST "in-reply-to")) {
                freeme = xmlNodeGetContent(node);
                resource = (char *) freeme;
            }
            else if (!xmlStrcmp(node->name, BAD_CAST "summary")) {
                comment = xmlNodeGetContent(node);
            }
        }
        else if (!xmlStrcmp(node->name, BAD_CAST "comment")) {
            comment = xmlNodeGetContent(node);
        }
    }

    if (!resp) {
        txn->error.desc = "Missing invite response element in POST request";
        ret = HTTP_BAD_REQUEST;
        goto done;
    }
    if (!resource) {
        txn->error.desc = "Missing in-reply-to element in POST request";
        ret = HTTP_BAD_REQUEST;
        goto done;
    }

    if (legacy) {
        /* Locate notification mailbox for target user */
        mboxlist_entry_free(&txn->req_tgt.mbentry);
        txn->req_tgt.mbentry = NULL;
        r = lookup_notify_collection(txn->req_tgt.userid, &txn->req_tgt.mbentry);
        if (r) {
            syslog(LOG_ERR, "lookup_notify_collection(%s) failed: %s",
                   txn->req_tgt.userid, error_message(r));
            txn->error.desc = error_message(r);
            ret = HTTP_SERVER_ERROR;
            goto done;
        }
    }

    /* Open notification mailbox for reading */
    r = mailbox_open_irl(txn->req_tgt.mbentry->name, &mailbox);
    if (r) {
        syslog(LOG_ERR, "mailbox_open_irl(%s) failed: %s",
               txn->req_tgt.mbentry->name, error_message(r));
        goto done;
    }

    /* Open the WebDAV DB corresponding to the mailbox */
    webdavdb = webdav_open_mailbox(mailbox);

    /* Find message UID for the resource */
    webdav_lookup_resource(webdavdb, txn->req_tgt.mbentry->name,
                           resource, &wdata, 0);
    if (!wdata->dav.imap_uid) {
        ret = HTTP_NOT_FOUND;
        goto done;
    }

    /* Parse dlist representing notification type, and data */
    dlist_parsemap(&dl, 1, 0, wdata->filename, strlen(wdata->filename));
    dlist_getatom(dl, "T", &type_str);
    if (strcmp(type_str, SHARE_INVITE_NOTIFICATION)) {
        ret = HTTP_NOT_ALLOWED;
        goto done;
    }

    dlist_getlist(dl, "D", &data);
    dlist_getatom(data, "M", &mboxname);

    /* [Un]subscribe */
    r = mboxlist_changesub(mboxname, txn->req_tgt.userid,
                           httpd_authstate, add, 0, 0);
    if (r) {
        syslog(LOG_ERR, "mboxlist_changesub(%s, %s) failed: %s",
               mboxname, txn->req_tgt.userid, error_message(r));
        txn->error.desc = error_message(r);
        ret = HTTP_SERVER_ERROR;
        goto done;
    }

    /* Set invite status */
    r = mailbox_open_iwl(mboxname, &shared);
    if (r) {
        syslog(LOG_ERR, "IOERROR: failed to open mailbox %s for share reply",
               mboxname);
    }
    else {
        annotate_state_t *astate = NULL;

        r = mailbox_get_annotate_state(shared, 0, &astate);
        if (!r) {
            const char *annot = DAV_ANNOT_NS "<" XML_NS_DAV ">invite-status";
            struct buf value = BUF_INITIALIZER;

            buf_init_ro_cstr(&value, (char *) resp->name);
            r = annotate_state_writemask(astate, annot,
                                         txn->req_tgt.userid, &value);

            if (shared->mbtype == MBTYPE_CALENDAR) {
                /* Sharee's copy of calendar SHOULD default to transparent */
                annot =
                    DAV_ANNOT_NS "<" XML_NS_CALDAV ">schedule-calendar-transp";
                buf_init_ro_cstr(&value, "transparent");
                r = annotate_state_writemask(astate, annot,
                                             txn->req_tgt.userid, &value);
            }
        }

        mailbox_close(&shared);
    }

    /* Create share-reply-notification */
    notify = init_xml_response("notification", NS_DAV, NULL, ns);

    time_to_rfc3339(time(0), dtstamp, RFC3339_DATETIME_MAX);
    xmlNewChild(notify, NULL, BAD_CAST "dtstamp", BAD_CAST dtstamp);

    type = xmlNewChild(notify, NULL, BAD_CAST SHARE_REPLY_NOTIFICATION, NULL);

    sharee = xmlNewChild(type, NULL, BAD_CAST "sharee", NULL);
    buf_reset(&txn->buf);
    buf_printf(&txn->buf, "%s/%s/%s/", namespace_principal.prefix,
               USER_COLLECTION_PREFIX, txn->req_tgt.userid);
    xml_add_href(sharee, NULL, buf_cstring(&txn->buf));

    node = xmlNewChild(sharee, NULL, resp->name, NULL);

    /* shared-url */
    url_prefix = strstr(mboxname, config_getstring(IMAPOPT_CALENDARPREFIX)) ?
        namespace_calendar.prefix : namespace_addressbook.prefix;

    mbname = mbname_from_intname(mboxname);
    if (!mbname_domain(mbname)) mbname_set_domain(mbname, httpd_extradomain);

    make_collection_url(&txn->buf, url_prefix, /*haszzzz*/0, mbname, "");

    xml_add_href(type, NULL, buf_cstring(&txn->buf));

    if (comment) {
        xmlNewChild(type, NULL, BAD_CAST "comment", comment);
        xmlFree(comment);
    }

    /* Create a resource name for the notifications -
       We use a consistent naming scheme so that multiple notifications
       of the same type for the same resource are coalesced (overwritten) */
    buf_reset(&txn->buf);
    buf_printf(&txn->buf, "%x-%x-%x-%x.xml",
               strhash(XML_NS_DAV), strhash(SHARE_REPLY_NOTIFICATION),
               strhash(mboxname), strhash(txn->req_tgt.userid));

    r = send_notification(txn, notify->doc, mbname_userid(mbname), buf_cstring(&txn->buf));

    if (add) {
        /* Accepted - create URL of sharee's new collection */
        make_collection_url(&txn->buf, url_prefix, /*haszzzz*/0,
                            mbname, txn->req_tgt.userid);

        if (legacy) {
            /* Create CS:shared-as XML body */
            xmlNodePtr shared_as = init_xml_response("shared-as", NS_CS, NULL, ns);
            if (!shared_as) {
                ret = HTTP_SERVER_ERROR;
                goto done;
            }

            node = xml_add_href(shared_as, NULL, buf_cstring(&txn->buf));
            ensure_ns(ns, NS_DAV, node, XML_NS_DAV, "D");
            xmlSetNs(node, ns[NS_DAV]);
            xml_response(HTTP_OK, txn, shared_as->doc);
            xmlFreeDoc(shared_as->doc);
            ret = 0;
        }
        else {
            /* Add Location header */
            txn->location = buf_cstring(&txn->buf);
            ret = HTTP_CREATED;
        }
    }
    else {
        /* Declined */
        ret = HTTP_NO_CONTENT;
    }

  done:
    if (freeme) xmlFree(freeme);
    if (root) xmlFreeDoc(root->doc);
    if (notify) xmlFreeDoc(notify->doc);
    webdav_close(webdavdb);
    mailbox_close(&mailbox);
    mbname_free(&mbname);
    dlist_free(&dl);

    return ret;
}


/* Perform a PUT request on a WebDAV notification resource */
static int notify_put(struct transaction_t *txn, void *obj,
                      struct mailbox *mailbox, const char *resource,
                      void *destdb, unsigned flags __attribute__((unused)))
{
    struct webdav_db *db = (struct webdav_db *)destdb;
    xmlDocPtr doc = (xmlDocPtr) obj;
    xmlNodePtr root, dtstamp, type = NULL, node;
    struct webdav_data *wdata;
    struct index_record *oldrecord = NULL, record;
    struct buf *xmlbuf;
    int r;

    /* Validate the data */
    if (!doc) return HTTP_FORBIDDEN;

    /* Find message UID for the resource */
    webdav_lookup_resource(db, mailbox->name, resource, &wdata, 0);

    if (wdata->dav.imap_uid) {
        /* Fetch index record for the resource */
        oldrecord = &record;
        mailbox_find_index_record(mailbox, wdata->dav.imap_uid, oldrecord);
    }

    /* Get type of notification */
    if ((root = xmlDocGetRootElement(doc)) &&
        (dtstamp = xmlFirstElementChild(root))) {
        type = xmlNextElementSibling(dtstamp);
    }

    /* Create and cache RFC 5322 header fields for resource */
    if (type) {
        struct buf buf = BUF_INITIALIZER;
        xmlChar *value;
        time_t t;
        struct dlist *dl, *al;
        xmlAttrPtr attr;

        spool_replace_header(xstrdup("Subject"),
                             xstrdup((char *) type->name), txn->req_hdrs);

        /* Create a dlist representing type, namespace, and attribute(s) */
        value = xmlNodeGetContent(dtstamp);
        time_from_iso8601((const char *) value, &t);
        xmlFree(value);

        dl = dlist_newkvlist(NULL, "N");
        dlist_setdate(dl, "S", t);
        dlist_setatom(dl, "NS", (char *) type->ns->href);
        dlist_setatom(dl, "T", (char *) type->name);

        /* Add any attributes */
        al = dlist_newkvlist(dl, "A");
        for (attr = type->properties; attr; attr = attr->next) {
            value = xmlNodeGetContent((xmlNodePtr) attr);
            dlist_setmap(al, (char *) attr->name,
                         (char *) value, xmlStrlen(value));
            xmlFree(value);
        }

        /* Add any additional data */
        al = dlist_newkvlist(dl, "D");
        if (!xmlStrcmp(type->name, BAD_CAST SHARE_INVITE_NOTIFICATION)) {
            for (node = xmlFirstElementChild(type); node;
                 node = xmlNextElementSibling(node)) {
                if (!xmlStrcmp(node->name, BAD_CAST "sharer-resource-uri")) {
                    struct request_target_t tgt;
                    const char *errstr;

                    memset(&tgt, 0, sizeof(struct request_target_t));
                    tgt.namespace = txn->req_tgt.namespace;
                    value = xmlNodeGetContent(xmlFirstElementChild(node));
                    calcarddav_parse_path((const char *) value, &tgt,
                                          txn->req_tgt.mboxprefix, &errstr);
                    xmlFree(value);
                    free(tgt.userid);

                    dlist_setatom(al, "M", tgt.mbentry->name);

                    mboxlist_entry_free(&tgt.mbentry);
                    break;
                }
            }
        }

        dlist_printbuf(dl, 1, &buf);
        dlist_free(&dl);
        spool_replace_header(xstrdup("Content-Description"),
                             buf_release(&buf), txn->req_hdrs);
    }

    buf_reset(&txn->buf);
    buf_printf(&txn->buf, "<%s-%ld@%s>", resource, time(0), config_servername);
    spool_replace_header(xstrdup("Message-ID"),
                         buf_release(&txn->buf), txn->req_hdrs);

    buf_printf(&txn->buf, "attachment;\r\n\tfilename=\"%s\"", resource);
    spool_replace_header(xstrdup("Content-Disposition"),
                         buf_release(&txn->buf), txn->req_hdrs);

    /* Dump XML response tree into a text buffer */
    xmlbuf = from_xml(doc);
    if (!buf_len(xmlbuf)) r = HTTP_SERVER_ERROR;
    else {
        /* Store the resource */
        r = dav_store_resource(txn, buf_cstring(xmlbuf), buf_len(xmlbuf),
                               mailbox, oldrecord, NULL);
    }

    buf_destroy(xmlbuf);

    return r;
}


/* Callback to fetch DAV:notification-URL and CS:notification-URL */
static int propfind_notifyurl(const xmlChar *name, xmlNsPtr ns,
                              struct propfind_ctx *fctx,
                              xmlNodePtr prop,
                              xmlNodePtr resp __attribute__((unused)),
                              struct propstat propstat[],
                              void *rock __attribute__((unused)))
{
    xmlNodePtr node;

    if (!(namespace_principal.enabled && fctx->req_tgt->userid))
        return HTTP_NOT_FOUND;

    node = xml_add_prop(HTTP_OK, fctx->ns[NS_DAV], &propstat[PROPSTAT_OK],
                        name, ns, NULL, 0);

    buf_reset(&fctx->buf);
    buf_printf(&fctx->buf, "%s/%s/%s/", namespace_notify.prefix,
               USER_COLLECTION_PREFIX, fctx->req_tgt->userid);

    if ((fctx->mode == PROPFIND_EXPAND) && xmlFirstElementChild(prop)) {
        /* Return properties for this URL */
        expand_property(prop, fctx, &namespace_notify, buf_cstring(&fctx->buf),
                        &notify_parse_path, notify_props, node, 0);

    }
    else {
        /* Return just the URL */
        xml_add_href(node, fctx->ns[NS_DAV], buf_cstring(&fctx->buf));
    }

    return 0;
}


/* Apple push notifications
   https://github.com/apple/ccs-calendarserver/blob/master/doc/Extensions/caldav-pubsubdiscovery.txt
*/
int propfind_push_transports(const xmlChar *name, xmlNsPtr ns,
                             struct propfind_ctx *fctx,
                             xmlNodePtr prop __attribute__((unused)),
                             xmlNodePtr resp,
                             struct propstat propstat[],
                             void *rock __attribute__((unused)))
{
    xmlNodePtr node, transport, subscription_url;

    assert(fctx->req_tgt->namespace->id == URL_NS_CALENDAR ||
           fctx->req_tgt->namespace->id == URL_NS_ADDRESSBOOK);

    if (!namespace_applepush.enabled) return HTTP_NOT_FOUND;

    /* Only on home sets */
    if (fctx->req_tgt->collection) return HTTP_NOT_FOUND;

    const char *aps_topic =
        config_getstring(fctx->req_tgt->namespace->id == URL_NS_CALENDAR ?
                         IMAPOPT_APS_TOPIC_CALDAV : IMAPOPT_APS_TOPIC_CARDDAV);
    if (!aps_topic) {
        syslog(LOG_DEBUG, "aps_topic_%s not configured,"
               " can't build CS:push-transports response",
               fctx->req_tgt->namespace->id == URL_NS_CALENDAR ?
               "caldav" : "carddav");
        return HTTP_NOT_FOUND;
    }

    node = xml_add_prop(HTTP_OK, fctx->ns[NS_CS], &propstat[PROPSTAT_OK],
                        name, ns, NULL, 0);

    transport = xmlNewChild(node, NULL, BAD_CAST "transport", NULL);
    xmlNewProp(transport, BAD_CAST "type", BAD_CAST "APSD");

    subscription_url =
        xmlNewChild(transport, NULL, BAD_CAST "subscription-url", NULL);
    xml_add_href(subscription_url, fctx->ns[NS_DAV], namespace_applepush.prefix);

    xmlNewChild(transport, NULL, BAD_CAST "apsbundleid", BAD_CAST aps_topic);

    // XXX from config, I think?
    ensure_ns(fctx->ns, NS_MOBME, resp->parent, XML_NS_MOBME, "MM");
    xmlNewChild(transport, fctx->ns[NS_MOBME],
                BAD_CAST "env", BAD_CAST "PRODUCTION");

    // XXX from config
    xmlNewChild(transport, NULL,
                BAD_CAST "refresh-interval", BAD_CAST "86400");

    return 0;
}

int propfind_pushkey(const xmlChar *name, xmlNsPtr ns,
                     struct propfind_ctx *fctx,
                     xmlNodePtr prop __attribute__((unused)),
                     xmlNodePtr resp __attribute__((unused)),
                     struct propstat propstat[],
                     void *rock __attribute__((unused)))
{
    if (!namespace_applepush.enabled) return HTTP_NOT_FOUND;

    /* Only on collections */
    if (!fctx->req_tgt->collection) return HTTP_NOT_FOUND;

    /* key is userid and mailbox uniqueid */
    buf_reset(&fctx->buf);
    buf_printf(&fctx->buf, "%s/%s",
               fctx->req_tgt->userid, fctx->mailbox->uniqueid);
    xml_add_prop(HTTP_OK, fctx->ns[NS_DAV], &propstat[PROPSTAT_OK],
                 name, ns, BAD_CAST buf_cstring(&fctx->buf), 0);

    return 0;
}


struct userid_rights {
    long positive;
    long negative;
};

static void parse_acl(hash_table *table, const char *origacl)
{
    char *acl = xstrdupsafe(origacl);
    char *thisid, *rights, *nextid;

    for (thisid = acl; *thisid; thisid = nextid) {
        struct userid_rights *id_rights;
        int is_negative = 0;
        int mask;

        rights = strchr(thisid, '\t');
        if (!rights) {
            break;
        }
        *rights++ = '\0';

        nextid = strchr(rights, '\t');
        if (!nextid) {
            rights[-1] = '\t';
            break;
        }
        *nextid++ = '\0';

        if (*thisid == '-') {
            is_negative = 1;
            thisid++;
        }

        id_rights = hash_lookup(thisid, table);
        if (!id_rights) {
            id_rights = xzmalloc(sizeof(struct userid_rights));
            hash_insert(thisid, id_rights, table);
        }

        cyrus_acl_strtomask(rights, &mask);
        /* XXX and if strtomask fails? */
        if (is_negative) id_rights->negative |= mask;
        else id_rights->positive |= mask;
    }

    free(acl);
}

struct invite_rock {
    const char *owner;
    int is_shared;
    struct propfind_ctx *fctx;
    xmlNodePtr node;
    int legacy;
};

static void xml_add_sharee(const char *userid, void *data, void *rock)
{
    struct userid_rights *id_rights = (struct userid_rights *) data;
    struct invite_rock *irock = (struct invite_rock *) rock;
    int rights = id_rights->positive & ~id_rights->negative;
    struct auth_state *authstate;
    int isadmin;

    if ((rights & DACL_SHARE) != DACL_SHARE) return;  /* not shared */
    if (!strcmp(userid, irock->owner)) return;  /* user is owner */

    authstate = auth_newstate(userid);
    isadmin = global_authisa(authstate, IMAPOPT_ADMINS);
    auth_freestate(authstate);
    if (isadmin) return;  /* user is an admin */


    irock->is_shared = 1;

    if (irock->node) {
        xmlNodePtr sharee, access;
        const char *annot = DAV_ANNOT_NS "<" XML_NS_DAV ">invite-status";
        const char *resp = "invite-noresponse";
        struct buf value = BUF_INITIALIZER;
        int r;

        sharee = xmlNewChild(irock->node, NULL,
                             BAD_CAST (irock->legacy ? "user" : "sharee"), NULL);

        buf_reset(&irock->fctx->buf);
        if (strchr(userid, '@')) {
            buf_printf(&irock->fctx->buf, "mailto:%s", userid);
        }
        else {
            const char *domain = httpd_extradomain;
            if (!domain) domain = config_defdomain;
            if (!domain) domain = config_servername;

            buf_printf(&irock->fctx->buf, "mailto:%s@%s", userid, domain);
        }
        xml_add_href(sharee, irock->fctx->ns[NS_DAV],
                     buf_cstring(&irock->fctx->buf));

        /* Lookup invite status */
        r = annotatemore_lookupmask(irock->fctx->mbentry->name,
                                    annot, userid, &value);
        if (!r && buf_len(&value)) resp = buf_cstring(&value);
        xmlNewChild(sharee, NULL, BAD_CAST resp, NULL);
        buf_free(&value);

        access = xmlNewChild(sharee, NULL,
                             BAD_CAST (irock->legacy ? "access" :
                                       "share-access"), NULL);
        if ((rights & DACL_SHARERW) == DACL_SHARERW)
            xmlNewChild(access, NULL, BAD_CAST "read-write", NULL);
        else xmlNewChild(access, NULL, BAD_CAST "read", NULL);
    }
}


void xml_add_shareaccess(struct propfind_ctx *fctx,
                         xmlNodePtr resp, xmlNodePtr node, int legacy)
{
    if (mboxname_userownsmailbox(fctx->req_tgt->userid, fctx->mbentry->name)) {
        hash_table table;
        struct invite_rock irock = { fctx->req_tgt->userid, 0, NULL, NULL, 0 };

        construct_hash_table(&table, 10, 1);
        parse_acl(&table, fctx->mbentry->acl);
        hash_enumerate(&table, &xml_add_sharee, &irock);

        if (irock.is_shared) {
            xmlNsPtr ns = fctx->ns[NS_DAV];

            if (legacy) {
                ensure_ns(fctx->ns, NS_CS, resp->parent, XML_NS_CS, "CS");
                ns = fctx->ns[NS_CS];
            }
            xmlNewChild(node, ns, BAD_CAST "shared-owner", NULL);
        }
        else if (!legacy)
            xmlNewChild(node, NULL, BAD_CAST "not-shared", NULL);

        free_hash_table(&table, &free);
    }
    else if (legacy) {
        ensure_ns(fctx->ns, NS_CS, resp->parent, XML_NS_CS, "CS");
        xmlNewChild(node, fctx->ns[NS_CS], BAD_CAST "shared", NULL);
    }
    else {
        int rights = httpd_myrights(httpd_authstate, fctx->mbentry);

        if ((rights & DACL_SHARERW) == DACL_SHARERW)
            xmlNewChild(node, NULL, BAD_CAST "read-write", NULL);
        else
            xmlNewChild(node, NULL, BAD_CAST "read", NULL);
    }
}


/* Callback to fetch DAV:share-access */
int propfind_shareaccess(const xmlChar *name, xmlNsPtr ns,
                         struct propfind_ctx *fctx,
                         xmlNodePtr prop __attribute__((unused)),
                         xmlNodePtr resp,
                         struct propstat propstat[],
                         void *rock __attribute__((unused)))
{
    xmlNodePtr node;

    if (!fctx->mbentry) return HTTP_NOT_FOUND;

    node = xml_add_prop(HTTP_OK, fctx->ns[NS_DAV],
                        &propstat[PROPSTAT_OK], name, ns, NULL, 0);

    xml_add_shareaccess(fctx, resp, node, 0 /* legacy */);

    return 0;
}


/* Callback to fetch DAV:invite and CS:invite */
int propfind_invite(const xmlChar *name, xmlNsPtr ns,
                    struct propfind_ctx *fctx,
                    xmlNodePtr prop __attribute__((unused)),
                    xmlNodePtr resp __attribute__((unused)),
                    struct propstat propstat[], void *rock)
{
    struct invite_rock irock = { fctx->req_tgt->userid, 0 /* is_shared */,
                                 fctx, NULL, rock != 0 /* legacy */ };
    xmlNodePtr node;

    fctx->flags.cs_sharing = (rock != 0);

    if (!fctx->mbentry) return HTTP_NOT_FOUND;

    node = xml_add_prop(HTTP_OK, fctx->ns[NS_DAV],
                        &propstat[PROPSTAT_OK], name, ns, NULL, 0);
    irock.node = node;

    if (mboxname_userownsmailbox(fctx->req_tgt->userid, fctx->mbentry->name)) {
        hash_table table;

        construct_hash_table(&table, 10, 1);

        parse_acl(&table, fctx->mbentry->acl);
        hash_enumerate(&table, &xml_add_sharee, &irock);

        free_hash_table(&table, &free);
    }
    else {
        struct userid_rights id_rights = 
            { httpd_myrights(httpd_authstate, fctx->mbentry), 0 /* neg */};

        irock.owner = "";
        xml_add_sharee(fctx->req_tgt->userid, &id_rights, &irock);
    }

    return 0;
}


/* Callback to fetch DAV:sharer-resource-uri and CS:shared-url */
int propfind_sharedurl(const xmlChar *name, xmlNsPtr ns,
                       struct propfind_ctx *fctx,
                       xmlNodePtr prop __attribute__((unused)),
                       xmlNodePtr resp __attribute__((unused)),
                       struct propstat propstat[], void *rock)
{
    mbname_t *mbname;
    const strarray_t *boxes;
    int n, size;
    xmlNodePtr node;

    fctx->flags.cs_sharing = (rock != 0);

    mbname = mbname_from_intname(fctx->mailbox->name);

    if (!strcmpsafe(mbname_userid(mbname), fctx->req_tgt->userid)) {
        mbname_free(&mbname);
        return HTTP_NOT_FOUND;
    }

    buf_setcstr(&fctx->buf, fctx->req_tgt->namespace->prefix);

    if (mbname_localpart(mbname)) {
        const char *domain =
            mbname_domain(mbname) ? mbname_domain(mbname) : httpd_extradomain;

        buf_printf(&fctx->buf, "/%s/%s",
                   USER_COLLECTION_PREFIX, mbname_localpart(mbname));
        if (domain) buf_printf(&fctx->buf, "@%s", domain);
    }
    buf_putc(&fctx->buf, '/');

    boxes = mbname_boxes(mbname);
    size = strarray_size(boxes);
    for (n = 1; n < size; n++) {
        buf_appendcstr(&fctx->buf, strarray_nth(boxes, n));
        buf_putc(&fctx->buf, '/');
    }

    node = xml_add_prop(HTTP_OK, fctx->ns[NS_DAV],
                        &propstat[PROPSTAT_OK], name, ns, NULL, 0);

    xml_add_href(node, fctx->ns[NS_DAV], buf_cstring(&fctx->buf));

    mbname_free(&mbname);

    return 0;
}


/* Callback to fetch DAV:notificationtype */
static int propfind_notifytype(const xmlChar *name, xmlNsPtr ns,
                               struct propfind_ctx *fctx,
                               xmlNodePtr prop __attribute__((unused)),
                               xmlNodePtr resp __attribute__((unused)),
                               struct propstat propstat[], void *rock)
{
    struct webdav_data *wdata = (struct webdav_data *) fctx->data;
    xmlNodePtr node;
    xmlNsPtr type_ns = NULL;
    struct dlist *dl = NULL, *al, *item;
    const char *ns_href, *type;
    int i;

    if (!wdata->filename) return HTTP_NOT_FOUND;

    node = xml_add_prop(HTTP_OK, fctx->ns[NS_DAV], &propstat[PROPSTAT_OK],
                        name, ns, NULL, 0);

    /* Parse dlist representing notification type, namespace, and attributes */
    dlist_parsemap(&dl, 1, 0, wdata->filename, strlen(wdata->filename));
    dlist_getatom(dl, "T", &type);
    dlist_getatom(dl, "NS", &ns_href);
    dlist_getlist(dl, "A", &al);

    if (rock /* calendarserver-sharing */) {
        if (!strcmp(type, SHARE_INVITE_NOTIFICATION))
            type = "invite-notification";
        else if (!strcmp(type, SHARE_REPLY_NOTIFICATION))
            type = "invite-reply";
    }
    else {
        /* Check if we already have this ns-href, otherwise create a new one */
        type_ns = xmlSearchNsByHref(node->doc, node, BAD_CAST ns_href);
        if (!type_ns) {
            char prefix[20];
            snprintf(prefix, sizeof(prefix), "X%X", strhash(ns_href) & 0xffff);
            type_ns = xmlNewNs(node, BAD_CAST ns_href, BAD_CAST prefix);
        }
    }

    /* Create node for type */
    node = xmlNewChild(node, type_ns, BAD_CAST type, NULL);

    /* Add attributes */
    for (i = 0; (item = dlist_getchildn(al, i)); i++) {
        xmlNewProp(node, BAD_CAST item->name, BAD_CAST dlist_cstring(item));
    }

    dlist_free(&dl);

    return 0;
}


/* Parse request-target path in DAV notifications namespace */
static int notify_parse_path(const char *path, struct request_target_t *tgt,
                             const char **errstr)
{
    char *p;
    size_t len;
    mbname_t *mbname = NULL;

    /* Make a working copy of target path */
    strlcpy(tgt->path, path, sizeof(tgt->path));
    tgt->tail = tgt->path + strlen(tgt->path);

    p = tgt->path;

    /* Sanity check namespace */
    len = strlen(namespace_notify.prefix);
    if (strlen(p) < len ||
        strncmp(namespace_notify.prefix, p, len) ||
        (path[len] && path[len] != '/')) {
        *errstr = "Namespace mismatch request target path";
        return HTTP_FORBIDDEN;
    }

    tgt->mboxprefix = config_getstring(IMAPOPT_DAVNOTIFICATIONSPREFIX);

    /* Default to bare-bones Allow bits */
    tgt->allow &= ALLOW_READ_MASK;

    /* Skip namespace */
    p += len;
    if (!*p || !*++p) return 0;

    /* Check if we're in user space */
    len = strcspn(p, "/");
    if (!strncmp(p, USER_COLLECTION_PREFIX, len)) {
        p += len;
        if (!*p || !*++p) return 0;

        /* Get user id */
        len = strcspn(p, "/");
        tgt->userid = xstrndup(p, len);

        if (httpd_extradomain) {
            char *at = strchr(tgt->userid, '@');
            if (at && !strcmp(at+1, httpd_extradomain))
                *at = 0;
        }

        p += len;
        if (!*p || !*++p) goto done;
    }
    else return HTTP_NOT_FOUND;  /* need to specify a userid */


    /* Get resource */
    len = strcspn(p, "/");
    tgt->resource = p;
    tgt->reslen = len;

    p += len;

    if (*p) {
//      *errstr = "Too many segments in request target path";
        return HTTP_NOT_FOUND;
    }

  done:
    /* Create mailbox name from the parsed path */

    mbname = mbname_from_userid(tgt->userid);
    mbname_push_boxes(mbname, config_getstring(IMAPOPT_DAVNOTIFICATIONSPREFIX));

    /* XXX - hack to allow @domain parts for non-domain-split users */
    if (httpd_extradomain) {
        /* not allowed to be cross domain */
        if (mbname_localpart(mbname) &&
            strcmpsafe(mbname_domain(mbname), httpd_extradomain))
            return HTTP_NOT_FOUND;
        mbname_set_domain(mbname, NULL);
    }

    const char *mboxname = mbname_intname(mbname);

    if (*mboxname) {
        /* Locate the mailbox */
        int r = http_mlookup(mboxname, &tgt->mbentry, NULL);
        if (r) {
            syslog(LOG_ERR, "mlookup(%s) failed: %s",
                   mboxname, error_message(r));
            *errstr = error_message(r);
            mbname_free(&mbname);

            switch (r) {
            case IMAP_PERMISSION_DENIED: return HTTP_FORBIDDEN;
            case IMAP_MAILBOX_NONEXISTENT: return HTTP_NOT_FOUND;
            default: return HTTP_SERVER_ERROR;
            }
        }
    }

    mbname_free(&mbname);

    /* Set proper Allow bits based on path components */
    tgt->allow |= ALLOW_ACL;

    if (tgt->resource) tgt->allow |= ALLOW_POST | ALLOW_DELETE;

    return 0;
}


static int propfind_csnotify_collection(struct propfind_ctx *fctx,
                                        xmlNodePtr props)
{
    struct propfind_ctx my_fctx;
    struct request_target_t tgt;
    struct propfind_entry_list *elist;
    const char *err = NULL;

    /* Populate our propfind context for notification collection */
    memset(&my_fctx, 0, sizeof(struct propfind_ctx));

    buf_printf(&my_fctx.buf, "%s/%s/%s/", namespace_notify.prefix,
               USER_COLLECTION_PREFIX, fctx->req_tgt->userid);

    memset(&tgt, 0, sizeof(struct request_target_t));
    tgt.namespace = &namespace_notify;
    notify_parse_path(buf_cstring(&my_fctx.buf), &tgt, &err);

    my_fctx.txn = fctx->txn;
    my_fctx.req_tgt = &tgt;
    my_fctx.mode = fctx->mode;
    my_fctx.depth = fctx->depth;
    my_fctx.prefer = fctx->prefer & PREFER_MIN;
    my_fctx.userid = httpd_userid;
    my_fctx.userisadmin = httpd_userisadmin;
    my_fctx.authstate = httpd_authstate;
    my_fctx.mbentry = NULL;
    my_fctx.mailbox = NULL;
    my_fctx.record = NULL;
    my_fctx.reqd_privs = DACL_READ;
    my_fctx.filter = NULL;
    my_fctx.filter_crit = NULL;
    my_fctx.open_db = notify_params.davdb.open_db;
    my_fctx.close_db = notify_params.davdb.close_db;
    my_fctx.lookup_resource = notify_params.davdb.lookup_resource;
    my_fctx.foreach_resource = notify_params.davdb.foreach_resource;
    my_fctx.proc_by_resource = &propfind_by_resource;
    my_fctx.elist = NULL;
    my_fctx.lprops = notify_params.propfind.lprops;
    my_fctx.root = fctx->root;
    my_fctx.ns = fctx->ns;
    my_fctx.ns_table = fctx->ns_table;
    my_fctx.ret = fctx->ret;

    /* Parse the list of properties and build a list of callbacks */
    preload_proplist(props, &my_fctx);

    /* Add response for target collection */
    propfind_by_collection(tgt.mbentry, &my_fctx);

    free(tgt.userid);
    mboxlist_entry_free(&tgt.mbentry);

    /* Free the entry list */
    elist = my_fctx.elist;
    while (elist) {
        struct propfind_entry_list *freeme = elist;
        elist = elist->next;
        xmlFree(freeme->name);
        free(freeme);
    }

    buf_free(&my_fctx.buf);

    return 0;
}


static void dav_parse_textmatch(xmlNodePtr node, struct text_match_t **match,
                                struct filter_profile_t *profile,
                                struct error_t *error)
{
    unsigned negate = 0;
    unsigned type = MATCH_TYPE_CONTAINS;
    unsigned collation = profile->collation;
    xmlChar *attr;

    *match = NULL;

    attr = xmlGetProp(node, BAD_CAST "negate-condition");
    if (attr) {
        if (!xmlStrcmp(attr, BAD_CAST "yes")) negate = 1;
        else if (xmlStrcmp(attr, BAD_CAST "no")) {
            error->precond = profile->filter_precond;
            error->desc = "negate-condition is a yes/no option";
            error->node = xmlCopyNode(node->parent, 1);
        }
        xmlFree(attr);
    }

    if (!error->precond) {
        attr = xmlGetProp(node, BAD_CAST "match-type");
        if (attr) {
            const struct match_type_t *match;

            for (match = dav_match_types; match->name; match++) {
                if (!xmlStrcmp(attr, BAD_CAST match->name)) break;
            }
            if (match->name) type = match->value;
            else {
                error->precond = profile->filter_precond;
                error->desc = "Unsupported match-type";
                error->node = xmlCopyNode(node->parent, 1);
            }
            xmlFree(attr);
        }
    }

    if (!error->precond) {
        attr = xmlGetProp(node, BAD_CAST "collation");
        if (attr) {
            if (xmlStrcmp(attr, BAD_CAST "default")) {
                const struct collation_t *col;

                for (col = dav_collations; col->name; col++) {
                    if (!xmlStrcmp(attr, BAD_CAST col->name)) break;
                }
                if (col->name) collation = col->value;
                else error->precond = profile->collation_precond;
            }
            xmlFree(attr);
        }
    }

    if (!error->precond) {
        *match = xzmalloc(sizeof(struct text_match_t));
        (*match)->text = xmlNodeGetContent(node);
        (*match)->negate = negate;
        (*match)->type = type;
        (*match)->collation = collation;
    }
}

static void dav_parse_paramfilter(xmlNodePtr root, struct param_filter **param,
                                  struct filter_profile_t *profile,
                                  struct error_t *error)
{
    xmlChar *attr;
    xmlNodePtr node;

    attr = xmlGetProp(root, BAD_CAST "name");
    if (!attr) {
        error->precond = profile->filter_precond;
        error->desc = "Missing 'name' attribute";
        error->node = xmlCopyNode(root, 2);
    }
    else {
        *param = xzmalloc(sizeof(struct param_filter));
        (*param)->name = attr;

        if (profile->param_string_to_kind) {
            (*param)->kind = profile->param_string_to_kind((const char *) attr);
        
            if ((*param)->kind == profile->no_param_value) {
                error->precond = profile->filter_precond;
                error->desc = "Unsupported parameter";
                error->node = xmlCopyNode(root, 2);
            }
        }
    }

    for (node = xmlFirstElementChild(root); node && !error->precond;
         node = xmlNextElementSibling(node)) {

        if ((*param)->not_defined) {
            error->precond = profile->filter_precond;
            error->desc = DAV_FILTER_ISNOTDEF_ERR;
            error->node = xmlCopyNode(root, 1);
        }
        else if (!xmlStrcmp(node->name, BAD_CAST "is-not-defined")) {
            if ((*param)->match) {
                error->precond = profile->filter_precond;
                error->desc = DAV_FILTER_ISNOTDEF_ERR;
                error->node = xmlCopyNode(root, 1);
            }
            else (*param)->not_defined = 1;
        }
        else if (!xmlStrcmp(node->name, BAD_CAST "text-match")) {
            if ((*param)->match) {
                error->precond = profile->filter_precond;
                error->desc = "Multiple text-match";
                error->node = xmlCopyNode(root, 1);
            }
            else {
                struct text_match_t *match = NULL;

                dav_parse_textmatch(node, &match, profile, error);
                (*param)->match = match;
            }
        }
        else {
            error->precond = profile->filter_precond;
            error->desc =
                "Unsupported element in param-filter";
            error->node = xmlCopyNode(root, 1);
        }
    }
}

void dav_parse_propfilter(xmlNodePtr root, struct prop_filter **prop,
                          struct filter_profile_t *profile,
                          struct error_t *error)
{
    xmlChar *attr;
    xmlNodePtr node;

    attr = xmlGetProp(root, BAD_CAST "name");
    if (!attr) {
        error->precond = profile->filter_precond;
        error->desc = "Missing 'name' attribute";
        error->node = xmlCopyNode(root, 2);
    }
    else {
        *prop = xzmalloc(sizeof(struct prop_filter));
        (*prop)->name = attr;
        (*prop)->allof = profile->allof;

        if (profile->prop_string_to_kind) {
            (*prop)->kind = profile->prop_string_to_kind((const char *) attr);

            if ((*prop)->kind == profile->no_prop_value) {
                error->precond = profile->filter_precond;
                error->desc = "Unsupported property";
                error->node = xmlCopyNode(root, 2);
            }
        }

        if (!error->precond) {
            attr = xmlGetProp(root, BAD_CAST "test");
            if (attr) {
                if (!xmlStrcmp(attr, BAD_CAST "allof")) (*prop)->allof = 1;
                else if (!xmlStrcmp(attr, BAD_CAST "anyof")) (*prop)->allof = 0;
                else {
                    error->precond = profile->filter_precond;
                    error->desc = "Unsupported test";
                    error->node = xmlCopyNode(root, 2);
                }
                xmlFree(attr);
            }
        }
    }

    for (node = xmlFirstElementChild(root); node && !error->precond;
         node = xmlNextElementSibling(node)) {

        if ((*prop)->not_defined) {
            error->precond = profile->filter_precond;
            error->desc = DAV_FILTER_ISNOTDEF_ERR;
            error->node = xmlCopyNode(root, 1);
        }
        else if (!xmlStrcmp(node->name, BAD_CAST "is-not-defined")) {
            if ((*prop)->other || (*prop)->match || (*prop)->param) {
                error->precond = profile->filter_precond;
                error->desc = DAV_FILTER_ISNOTDEF_ERR;
                error->node = xmlCopyNode(root, 1);
            }
            else (*prop)->not_defined = 1;
        }
        else if (!xmlStrcmp(node->name, BAD_CAST "text-match")) {
            struct text_match_t *match = NULL;

            dav_parse_textmatch(node, &match, profile, error);
            if (match) {
                if ((*prop)->match) match->next = (*prop)->match;
                (*prop)->match = match;
            }
        }
        else if (!xmlStrcmp(node->name, BAD_CAST "param-filter")) {
            struct param_filter *param = NULL;

            dav_parse_paramfilter(node, &param, profile, error);
            if (param) {
                if ((*prop)->param) param->next = (*prop)->param;
                (*prop)->param = param;
            }
        }
        else if (profile->parse_propfilter) {
            profile->parse_propfilter(node, *prop, error);
        }
        else {
            error->precond = profile->filter_precond;
            error->desc = "Unsupported element in prop-filter";
            error->node = xmlCopyNode(root, 1);
        }
    }
}

void dav_free_propfilter(struct prop_filter *prop)
{
    struct param_filter *param, *next;

    xmlFree(prop->name);
    if (prop->match) {
        xmlFree(prop->match->text);
        free(prop->match);
    }
    for (param = prop->param; param; param = next) {
        next = param->next;

        xmlFree(param->name);
        if (param->match) {
            xmlFree(param->match->text);
            free(param->match);
        }
        free(param);
    }
    free(prop);
}

int dav_apply_textmatch(xmlChar *text, struct text_match_t *match)
{
    const xmlChar *cp = NULL;
    int textlen, matchlen;
    int r = 0;

    switch (match->type) {
    case MATCH_TYPE_CONTAINS:
        switch (match->collation) {
        case COLLATION_UNICODE:
            /* XXX  how to do this? */
        case COLLATION_ASCII:
            cp = xmlStrcasestr(text, match->text);
            break;
        case COLLATION_OCTET:
            cp = xmlStrstr(text, match->text);
            break;
        }

        r = (cp != NULL);
        break;
    case MATCH_TYPE_EQUALS:
        switch (match->collation) {
        case COLLATION_UNICODE:
            /* XXX  how to do this? */
        case COLLATION_ASCII:
            r = !xmlStrcasecmp(text, match->text);
            break;
        case COLLATION_OCTET:
            r = xmlStrEqual(text, match->text);
            break;
        }
        break;
    case MATCH_TYPE_PREFIX:
        matchlen = xmlStrlen(match->text);

        switch (match->collation) {
        case COLLATION_UNICODE:
            /* XXX  how to do this? */
        case COLLATION_ASCII:
            r = !xmlStrncasecmp(text, match->text, matchlen);
            break;
        case COLLATION_OCTET:
            r = !xmlStrncmp(text, match->text, matchlen);
            break;
        }
        break;
    case MATCH_TYPE_SUFFIX:
        textlen = xmlStrlen(text);
        matchlen = xmlStrlen(match->text);

        if (textlen < matchlen) r = 0;
        else {
            cp = text += (textlen - matchlen);

            switch (match->collation) {
            case COLLATION_UNICODE:
                /* XXX  how to do this? */
            case COLLATION_ASCII:
                r = !xmlStrcasecmp(cp, match->text);
                break;
            case COLLATION_OCTET:
                r = xmlStrEqual(cp, match->text);
                break;
            }
        }
        break;
    }

    if (match->negate) r = !r;

    return r;
}<|MERGE_RESOLUTION|>--- conflicted
+++ resolved
@@ -7476,7 +7476,6 @@
     /* Begin XML response */
     xml_response(HTTP_MULTI_STATUS, txn, fctx->root->doc);
 
-<<<<<<< HEAD
     /* Report the resources within the client requested limit (if any) */
     struct updates_rock rock =
         { fctx, limit, basemodseq, &respmodseq, &nresp, &buf };
@@ -7486,15 +7485,6 @@
                                       (syncmodseq && basemodseq) ? 0 : limit + 1,
                                       &updates_cb, &rock);
     if (nresp <= limit) {
-=======
-        /* respmodseq will be modseq of last record we return */
-        respmodseq = map[nresp-1].modseq;
-
-        /* Tell client we truncated the responses */
-        xml_add_response(fctx, HTTP_NO_STORAGE, DAV_OVER_LIMIT, NULL, NULL);
-    }
-    else {
->>>>>>> 0259f43f
         /* Full response - respmodseq will be highestmodseq of mailbox */
         respmodseq = highestmodseq;
     }
@@ -7502,7 +7492,7 @@
     if (r) {
         /* Tell client we truncated the responses */
         *(fctx->req_tgt->resource) = '\0';
-        xml_add_response(fctx, HTTP_NO_STORAGE, DAV_OVER_LIMIT);
+        xml_add_response(fctx, HTTP_NO_STORAGE, DAV_OVER_LIMIT, NULL, NULL);
 
         /* Add <response> element to output buffer */
         node = xmlGetLastChild(fctx->root);
