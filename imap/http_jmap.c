--- conflicted
+++ resolved
@@ -2718,17 +2718,6 @@
 }
 
 /* Set the state token named name for the JMAP type mbtype in response res.
-<<<<<<< HEAD
- * If bump is true, update the state of this JMAP type before setting name. */
-static int jmap_setstate(struct jmap_req *req,
-                            json_t *res,
-                            const char *name,
-                            int mbtype,
-                            int bump) {
-    struct buf buf = BUF_INITIALIZER;
-    char *mboxname;
-    int r;
-=======
  * If refresh is true, refresh the current mailbox counters in req
  * If bump is true, update the state of this JMAP type before setting name. */
 static int jmap_setstate(struct jmap_req *req,
@@ -2740,21 +2729,15 @@
     struct buf buf = BUF_INITIALIZER;
     char *mboxname;
     int r = 0;
->>>>>>> ace31ec2
     modseq_t modseq;
 
     mboxname = mboxname_user_mbox(req->userid, NULL);
 
     /* Read counters. */
-<<<<<<< HEAD
-    r = mboxname_read_counters(mboxname, &req->counters);
-    if (r) goto done;
-=======
     if (refresh) {
         r = mboxname_read_counters(mboxname, &req->counters);
         if (r) goto done;
     }
->>>>>>> ace31ec2
 
     /* Determine current counter by mailbox type. */
     switch (mbtype) {
@@ -2919,10 +2902,7 @@
         return r;
     }
     int rights = mbox->acl ? cyrus_acl_myrights(req->authstate, mbox->acl) : 0;
-<<<<<<< HEAD
-=======
-
->>>>>>> ace31ec2
+
     mailbox_close(&mbox);
     if (!(rights & DACL_READ)) {
         return IMAP_NOTFOUND;
@@ -2964,17 +2944,11 @@
 static int getCalendars(struct jmap_req *req)
 {
     struct calendars_rock rock;
-    struct hash_table props;
     int r = 0;
 
     r = caldav_create_defaultcalendars(req->userid);
     if (r) return r;
 
-<<<<<<< HEAD
-    construct_hash_table(&props, 1024, 0);
-
-=======
->>>>>>> ace31ec2
     rock.array = json_pack("[]");
     rock.req = req;
     rock.props = NULL;
@@ -2982,7 +2956,8 @@
 
     json_t *properties = json_object_get(req->args, "properties");
     if (properties) {
-        rock.props = &props;
+        rock.props = xzmalloc(sizeof(struct hash_table));
+        construct_hash_table(rock.props, 1024, 0);
         int i;
         int size = json_array_size(properties);
         for (i = 0; i < size; i++) {
@@ -3015,21 +2990,11 @@
         if (r) goto done;
     }
 
-<<<<<<< HEAD
-    free_hash_table(&props, NULL);
-
-    json_t *calendars = json_pack("{}");
-    r = jmap_setstate(req, calendars, "state", MBTYPE_CALENDAR, 0);
-    if (r) {
-        goto err;
-    }
-=======
     json_t *calendars = json_pack("{}");
     r = jmap_setstate(req, calendars, "state", MBTYPE_CALENDAR, 1 /*refresh*/, 0 /*bump*/);
     if (r) goto done;
 
     json_incref(rock.array);
->>>>>>> ace31ec2
     json_object_set_new(calendars, "accountId", json_string(req->userid));
     json_object_set_new(calendars, "list", rock.array);
     if (json_array_size(notfound)) {
@@ -3047,41 +3012,23 @@
 
     json_array_append_new(req->response, item);
 
-<<<<<<< HEAD
-    return 0;
-
-err:
-    syslog(LOG_ERR, "caldav error %s", error_message(r));
-    free_hash_table(&props, NULL);
-=======
 done:
     if (rock.props) {
         free_hash_table(rock.props, NULL);
         free(rock.props);
     }
->>>>>>> ace31ec2
     json_decref(rock.array);
     return r;
 }
 
-<<<<<<< HEAD
-
-=======
->>>>>>> ace31ec2
 static int setCalendars(struct jmap_req *req)
 {
     int r = jmap_checkstate(req, MBTYPE_CALENDAR);
     if (r) return 0;
 
-<<<<<<< HEAD
-    json_t *set = json_pack("{s:s,s:s}",
-            "oldState", req->state,
-            "accountId", req->userid);
-=======
     json_t *set = json_pack("{s:s}", "accountId", req->userid);
     r = jmap_setstate(req, set, "oldState", MBTYPE_CALENDAR, 0 /*refresh*/, 0 /*bump*/);
     if (r) goto done;
->>>>>>> ace31ec2
 
     r = caldav_create_defaultcalendars(req->userid);
     if (r) goto done;
@@ -3172,33 +3119,6 @@
             char *mboxname = caldav_mboxname(req->userid, uid);
             char rights[100];
             struct buf acl = BUF_INITIALIZER;
-<<<<<<< HEAD
-            r = mboxlist_lookup(mboxname, NULL, NULL);
-            if (r == IMAP_MAILBOX_NONEXISTENT) {
-                buf_reset(&acl);
-                cyrus_acl_masktostr(ACL_ALL | DACL_READFB, rights);
-                buf_printf(&acl, "%s\t%s\t", httpd_userid, rights);
-                cyrus_acl_masktostr(DACL_READFB, rights);
-                buf_printf(&acl, "%s\t%s\t", "anyone", rights);
-                r = mboxlist_createsync(mboxname, MBTYPE_CALENDAR,
-                        NULL /* partition */,
-                        req->userid, req->authstate,
-                        0 /* options */, 0 /* uidvalidity */,
-                        0 /* highestmodseq */, buf_cstring(&acl),
-                        NULL /* uniqueid */, 0 /* local_only */,
-                        NULL /* mboxptr */);
-                buf_free(&acl);
-                if (r) {
-                    syslog(LOG_ERR, "IOERROR: failed to create %s (%s)",
-                            mboxname, error_message(r));
-                    if (r == IMAP_PERMISSION_DENIED) {
-                        json_t *err = json_pack("{s:s}", "type", "accountReadOnly");
-                        json_object_set_new(notCreated, key, err);
-                    }
-                    free(mboxname);
-                    goto done;
-                }
-=======
             buf_reset(&acl);
             cyrus_acl_masktostr(ACL_ALL | DACL_READFB, rights);
             buf_printf(&acl, "%s\t%s\t", httpd_userid, rights);
@@ -3221,7 +3141,6 @@
                 }
                 free(mboxname);
                 goto done;
->>>>>>> ace31ec2
             }
             r = jmap_update_calendar(mboxname, req, name, color, sortOrder, isVisible);
             if (r) {
@@ -3278,14 +3197,11 @@
                 }
                 uid = t;
             }
-<<<<<<< HEAD
-=======
             if (_jmap_calendar_ishidden(uid)) {
                 json_t *err = json_pack("{s:s}", "type", "notFound");
                 json_object_set_new(notUpdated, uid, err);
                 continue;
             }
->>>>>>> ace31ec2
 
             /* Parse and validate properties. */
             json_t *invalid = json_pack("[]");
@@ -3396,15 +3312,6 @@
                 json_object_set_new(notDestroyed, uid, err);
                 continue;
             }
-<<<<<<< HEAD
-
-            /* Destroy calendar. */
-            /* XXX - We even allow to destroy the special calendar mailboxes
-             * "Inbox", "Outbox", "Default", "Attachments".
-             * They will be autoprovisioned on the next JMAP/CalDAV hit, anyways.
-             * This might, or might not be a good choice. */
-            char *mboxname = caldav_mboxname(req->userid, uid);
-=======
             if (_jmap_calendar_ishidden(uid)) {
                 json_t *err = json_pack("{s:s}", "type", "notFound");
                 json_object_set_new(notDestroyed, uid, err);
@@ -3435,7 +3342,6 @@
 
             /* Destroy calendar. */
             mboxname = caldav_mboxname(req->userid, uid);
->>>>>>> ace31ec2
             r = jmap_delete_calendar(mboxname, req);
             free(mboxname);
             if (r == IMAP_NOTFOUND || r == IMAP_MAILBOX_NONEXISTENT) {
@@ -3466,19 +3372,13 @@
 
     /* Set newState field in calendarsSet. */
     r = jmap_setstate(req, set, "newState", MBTYPE_CALENDAR,
-<<<<<<< HEAD
-=======
             1 /*refresh*/,
->>>>>>> ace31ec2
             json_object_get(set, "created") ||
             json_object_get(set, "updated") ||
             json_object_get(set, "destroyed"));
     if (r) goto done;
 
-<<<<<<< HEAD
-=======
     json_incref(set);
->>>>>>> ace31ec2
     json_t *item = json_pack("[]");
     json_array_append_new(item, json_string("calendarsSet"));
     json_array_append_new(item, set);
@@ -3486,10 +3386,7 @@
     json_array_append_new(req->response, item);
 
 done:
-<<<<<<< HEAD
-=======
     json_decref(set);
->>>>>>> ace31ec2
     return r;
 }
 
@@ -4251,11 +4148,7 @@
     }
 
     json_t *events = json_pack("{}");
-<<<<<<< HEAD
-    r = jmap_setstate(req, events, "state", MBTYPE_CALENDAR, 0);
-=======
     r = jmap_setstate(req, events, "state", MBTYPE_CALENDAR, 1 /* refresh */, 0 /* bump */);
->>>>>>> ace31ec2
     if (r) goto done;
 
     json_incref(rock.array);
